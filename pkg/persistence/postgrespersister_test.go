--- conflicted
+++ resolved
@@ -1404,31 +1404,6 @@
 
 }
 
-<<<<<<< HEAD
-=======
-// func TestChallengeQuery(t *testing.T) {
-// 	tableName := "governance_event_test"
-// 	persister, err := setupTestTable(tableName)
-// 	if err != nil {
-// 		t.Errorf("Error connecting to DB: %v", err)
-// 	}
-// 	defer deleteTestTable(t, persister, tableName)
-
-// 	challengeIDs := []int{1, 2, 3}
-// 	query := persister.govEventsByChallengeIDQuery(govTestTableName, challengeIDs)
-// 	correctQuery := "SELECT listing_address, metadata, gov_event_type, creation_date, last_updated, event_hash, block_data FROM governance_event_test WHERE gov_event_type='Challenge' AND metadata ->>'ChallengeID' IN ('1','2','3');"
-// 	if query != correctQuery {
-// 		t.Errorf("ChallengeID query for governance_events is not correct, should be %v, but is %v", correctQuery, query)
-// 	}
-// 	challengeIDs2 := []int{1}
-// 	query2 := persister.govEventsByChallengeIDQuery(govTestTableName, challengeIDs2)
-// 	correctQuery2 := "SELECT listing_address, metadata, gov_event_type, creation_date, last_updated, event_hash, block_data FROM governance_event_test WHERE gov_event_type='Challenge' AND metadata ->>'ChallengeID' IN ('1');"
-// 	if query2 != correctQuery2 {
-// 		t.Errorf("ChallengeID query for governance_events is not correct, should be %v, but is %v", correctQuery2, query2)
-// 	}
-// }
-
->>>>>>> f4790ef4
 func setupSampleGovernanceChallengeEvent(randListing bool) (*model.GovernanceEvent, int) {
 	var listingAddr common.Address
 	if randListing {
