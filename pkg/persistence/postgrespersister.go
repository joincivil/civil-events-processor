// Package persistence contains components to interact with the DB
package persistence // import "github.com/joincivil/civil-events-processor/pkg/persistence"

import (
	"bytes"
	"database/sql"
	"fmt"
	"math/big"
	"time"

	"github.com/ethereum/go-ethereum/common"
	"github.com/jmoiron/sqlx"
	// driver for postgresql
	_ "github.com/lib/pq"

	"github.com/joincivil/civil-events-processor/pkg/model"
	"github.com/joincivil/civil-events-processor/pkg/persistence/postgres"
)

const (
	listingTableName  = "listing"
	contRevTableName  = "content_revision"
	govEventTableName = "governance_event"
	cronTableName     = "cron"

	// Could make this configurable later if needed
	maxOpenConns    = 20
	maxIdleConns    = 5
	connMaxLifetime = time.Nanosecond
)

// NewPostgresPersister creates a new postgres persister
func NewPostgresPersister(host string, port int, user string, password string, dbname string) (*PostgresPersister, error) {
	pgPersister := &PostgresPersister{}
	psqlInfo := fmt.Sprintf("host=%s port=%d user=%s password=%s dbname=%s sslmode=disable", host, port, user, password, dbname)
	db, err := sqlx.Connect("postgres", psqlInfo)
	if err != nil {
		return pgPersister, fmt.Errorf("Error connecting to sqlx: %v", err)
	}
	pgPersister.db = db
	db.SetMaxOpenConns(maxOpenConns)
	db.SetMaxIdleConns(maxIdleConns)
	db.SetConnMaxLifetime(connMaxLifetime)
	return pgPersister, nil
}

// PostgresPersister holds the DB connection and persistence
type PostgresPersister struct {
	db *sqlx.DB
}

// ListingsByAddresses returns a slice of Listings based on addresses
func (p *PostgresPersister) ListingsByAddresses(addresses []common.Address) ([]*model.Listing, error) {
<<<<<<< HEAD
	listings := []*model.Listing{}
	for _, address := range addresses {
		listing, err := p.ListingByAddress(address)
		if err != nil {
			if err == sql.ErrNoRows {
				return listings, model.ErrPersisterNoResults
			}
			return listings, fmt.Errorf("Wasn't able to get listings from postgres table: %v", err)
		}
		listings = append(listings, listing)
	}
	return listings, nil
=======
	return p.listingsByAddressesFromTable(addresses, listingTableName)
>>>>>>> 25b0e824
}

// ListingByAddress retrieves listings based on addresses
func (p *PostgresPersister) ListingByAddress(address common.Address) (*model.Listing, error) {
<<<<<<< HEAD
	queryString := p.listingByAddressQuery(listingTableName)
	dbListing, err := p.listingFromTableByAddress(queryString, address.Hex())
	if err != nil {
		if err == sql.ErrNoRows {
			return nil, model.ErrPersisterNoResults
		}
		return nil, fmt.Errorf("Wasn't able to get listing from postgres table: %v", err)
	}
	listing := dbListing.DbToListingData()
	return listing, err
=======
	return p.listingByAddressFromTable(address, listingTableName)
>>>>>>> 25b0e824
}

// CreateListing creates a new listing
func (p *PostgresPersister) CreateListing(listing *model.Listing) error {
	return p.createListingForTable(listing, listingTableName)
}

// UpdateListing updates fields on an existing listing
func (p *PostgresPersister) UpdateListing(listing *model.Listing, updatedFields []string) error {
	return p.updateListingInTable(listing, updatedFields, listingTableName)
}

// DeleteListing removes a listing
func (p *PostgresPersister) DeleteListing(listing *model.Listing) error {
	return p.deleteListingFromTable(listing, listingTableName)
}

// CreateContentRevision creates a new content revision
func (p *PostgresPersister) CreateContentRevision(revision *model.ContentRevision) error {
	return p.createContentRevisionForTable(revision, contRevTableName)
}

// ContentRevision retrieves a specific content revision for newsroom content
func (p *PostgresPersister) ContentRevision(address common.Address, contentID *big.Int, revisionID *big.Int) (*model.ContentRevision, error) {
<<<<<<< HEAD
	queryString := p.contentRevisionQuery(contRevTableName)
	dbContRev, err := p.contentRevisionFromTable(queryString, address.Hex(), contentID.Int64(), revisionID.Int64())
	if err != nil {
		if err == sql.ErrNoRows {
			return nil, model.ErrPersisterNoResults
		}
		return nil, fmt.Errorf("Wasn't able to get ContentRevision from postgres table: %v", err)
	}
	contRev := dbContRev.DbToContentRevisionData()
	return contRev, err
=======
	return p.contentRevisionFromTable(address, contentID, revisionID, contRevTableName)
>>>>>>> 25b0e824
}

// ContentRevisions retrieves the revisions for content on a listing
func (p *PostgresPersister) ContentRevisions(address common.Address, contentID *big.Int) ([]*model.ContentRevision, error) {
<<<<<<< HEAD
	contRevs := []*model.ContentRevision{}
	queryString := p.contentRevisionsQuery(contRevTableName)
	dbContRevs, err := p.contentRevisionsFromTable(queryString, address.Hex(), contentID.Int64())
	if err != nil {
		if err == sql.ErrNoRows {
			return contRevs, model.ErrPersisterNoResults
		}
		return contRevs, fmt.Errorf("Wasn't able to get ContentRevisions from postgres table: %v", err)
	}
	for _, dbContRev := range dbContRevs {
		contRevs = append(contRevs, dbContRev.DbToContentRevisionData())
	}
	return contRevs, err
=======
	return p.contentRevisionsFromTable(address, contentID, contRevTableName)
>>>>>>> 25b0e824
}

// UpdateContentRevision updates fields on an existing content revision
func (p *PostgresPersister) UpdateContentRevision(revision *model.ContentRevision, updatedFields []string) error {
	return p.updateContentRevisionInTable(revision, updatedFields, contRevTableName)
}

// DeleteContentRevision removes a content revision
func (p *PostgresPersister) DeleteContentRevision(revision *model.ContentRevision) error {
	return p.deleteContentRevisionFromTable(revision, contRevTableName)
}

// GovernanceEventsByListingAddress retrieves governance events based on criteria
func (p *PostgresPersister) GovernanceEventsByListingAddress(address common.Address) ([]*model.GovernanceEvent, error) {
	return p.governanceEventsByListingAddressFromTable(address, govEventTableName)
}

// CreateGovernanceEvent creates a new governance event
func (p *PostgresPersister) CreateGovernanceEvent(govEvent *model.GovernanceEvent) error {
	return p.createGovernanceEventInTable(govEvent, govEventTableName)
}

// UpdateGovernanceEvent updates fields on an existing governance event
func (p *PostgresPersister) UpdateGovernanceEvent(govEvent *model.GovernanceEvent, updatedFields []string) error {
	return p.updateGovernanceEventInTable(govEvent, updatedFields, govEventTableName)
}

// DeleteGovenanceEvent removes a governance event
func (p *PostgresPersister) DeleteGovenanceEvent(govEvent *model.GovernanceEvent) error {
	return p.deleteGovenanceEventFromTable(govEvent, govEventTableName)
}

// TimestampOfLastEventForCron returns the last timestamp from cron
func (p *PostgresPersister) TimestampOfLastEventForCron() (int64, error) {
	return p.lastCronTimestampFromTable(cronTableName)
}

// UpdateTimestampForCron updates the timestamp saved in cron table
func (p *PostgresPersister) UpdateTimestampForCron(timestamp int64) error {
	return p.updateCronTimestampInTable(timestamp, cronTableName)
}

// CreateTables creates the tables for processor if they don't exist
func (p *PostgresPersister) CreateTables() error {
	// this needs to get all the event tables for processor
	contRevTableQuery := postgres.CreateContentRevisionTableQuery()
	govEventTableQuery := postgres.CreateGovernanceEventTableQuery()
	listingTableQuery := postgres.CreateListingTableQuery()
	cronTableQuery := postgres.CreateCronTableQuery()

	_, err := p.db.Exec(contRevTableQuery)
	if err != nil {
		return fmt.Errorf("Error creating content_revision table in postgres: %v", err)
	}
	_, err = p.db.Exec(govEventTableQuery)
	if err != nil {
		return fmt.Errorf("Error creating governance_event table in postgres: %v", err)
	}
	_, err = p.db.Exec(listingTableQuery)
	if err != nil {
		return fmt.Errorf("Error creating listing table in postgres: %v", err)
	}
	_, err = p.db.Exec(cronTableQuery)
	if err != nil {
		return fmt.Errorf("Error creating listing table in postgres: %v", err)
	}
	return err
}

func (p *PostgresPersister) insertIntoDBQueryString(tableName string, dbModelStruct interface{}) string {
	fieldNames, fieldNamesColon := postgres.StructFieldsForQuery(dbModelStruct, true)
	queryString := fmt.Sprintf("INSERT INTO %s (%s) VALUES(%s);", tableName, fieldNames, fieldNamesColon) // nolint: gosec
	return queryString
}

func (p *PostgresPersister) updateDBQueryBuffer(updatedFields []string, tableName string, dbModelStruct interface{}) (bytes.Buffer, error) {
	var queryBuf bytes.Buffer
	queryBuf.WriteString("UPDATE ") // nolint: gosec
	queryBuf.WriteString(tableName) // nolint: gosec
	queryBuf.WriteString(" SET ")   // nolint: gosec
	for idx, field := range updatedFields {
		dbFieldName, err := postgres.DbFieldNameFromModelName(dbModelStruct, field)
		if err != nil {
			return queryBuf, fmt.Errorf("Error getting %s from %s table DB struct tag: %v", field, tableName, err)
		}
		queryBuf.WriteString(fmt.Sprintf("%s=:%s", dbFieldName, dbFieldName)) // nolint: gosec
		if idx+1 < len(updatedFields) {
			queryBuf.WriteString(", ") // nolint: gosec
		}
	}
	return queryBuf, nil
}

func (p *PostgresPersister) listingsByAddressesFromTable(addresses []common.Address, tableName string) ([]*model.Listing, error) {
	listings := []*model.Listing{}
	for _, address := range addresses {
		listing, err := p.listingByAddressFromTable(address, tableName)
		if err != nil {
			if err == sql.ErrNoRows {
				err = model.ErrPersisterNoResults
			}
			return listings, err
		}
		listings = append(listings, listing)
	}
	return listings, nil
}

func (p *PostgresPersister) listingByAddressFromTable(address common.Address, tableName string) (*model.Listing, error) {
	dbListing := postgres.Listing{}
	queryString := p.listingByAddressQuery(tableName)
	err := p.db.Get(&dbListing, queryString, address.Hex())
	if err != nil {
		if err == sql.ErrNoRows {
			err = model.ErrPersisterNoResults
		}
		return nil, fmt.Errorf("Wasn't able to get listing from postgres table: %v", err)
	}
	listing := dbListing.DbToListingData()
	return listing, err
}

func (p *PostgresPersister) listingByAddressQuery(tableName string) string {
	fieldNames, _ := postgres.StructFieldsForQuery(postgres.Listing{}, false)
	queryString := fmt.Sprintf("SELECT %s FROM %s WHERE contract_address=$1;", fieldNames, tableName) // nolint: gosec
	return queryString
}

func (p *PostgresPersister) createListingForTable(listing *model.Listing, tableName string) error {
	dbListing := postgres.NewListing(listing)
	queryString := p.insertIntoDBQueryString(tableName, postgres.Listing{})
	_, err := p.db.NamedExec(queryString, dbListing)
	if err != nil {
		return fmt.Errorf("Error saving listing to table: %v", err)
	}
	return nil
}

func (p *PostgresPersister) updateListingInTable(listing *model.Listing, updatedFields []string, tableName string) error {
	queryString, err := p.updateListingQuery(updatedFields, tableName)
	if err != nil {
		return fmt.Errorf("Error creating query string for update: %v ", err)
	}
	dbListing := postgres.NewListing(listing)
	_, err = p.db.NamedExec(queryString, dbListing)
	if err != nil {
		return fmt.Errorf("Error updating fields in db: %v", err)
	}
	return nil
}

func (p *PostgresPersister) updateListingQuery(updatedFields []string, tableName string) (string, error) {
	queryString, err := p.updateDBQueryBuffer(updatedFields, tableName, postgres.Listing{})
	if err != nil {
		return "", err
	}
	queryString.WriteString(" WHERE contract_address=:contract_address;") // nolint: gosec
	return queryString.String(), nil
}

func (p *PostgresPersister) deleteListingFromTable(listing *model.Listing, tableName string) error {
	dbListing := postgres.NewListing(listing)
	queryString := p.deleteListingQuery(tableName)
	_, err := p.db.NamedExec(queryString, dbListing)
	if err != nil {
		return fmt.Errorf("Error deleting listing in db: %v", err)
	}
	return nil
}

func (p *PostgresPersister) deleteListingQuery(tableName string) string {
	queryString := fmt.Sprintf("DELETE FROM %s WHERE contract_address=:contract_address", tableName) // nolint: gosec
	return queryString
}

func (p *PostgresPersister) createContentRevisionForTable(revision *model.ContentRevision, tableName string) error {
	queryString := p.insertIntoDBQueryString(tableName, postgres.ContentRevision{})
	dbContRev := postgres.NewContentRevision(revision)
	_, err := p.db.NamedExec(queryString, dbContRev)
	if err != nil {
		return fmt.Errorf("Error saving contentRevision to table: %v", err)
	}
	return nil
}

func (p *PostgresPersister) contentRevisionFromTable(address common.Address, contentID *big.Int, revisionID *big.Int, tableName string) (*model.ContentRevision, error) {
	contRev := &model.ContentRevision{}
	dbContRev := postgres.ContentRevision{}
	queryString := p.contentRevisionQuery(tableName)
	err := p.db.Get(&dbContRev, queryString, address.Hex(), contentID.Int64(), revisionID.Int64())
	if err != nil {
		if err == sql.ErrNoRows {
			err = model.ErrPersisterNoResults
		}
		return contRev, fmt.Errorf("Wasn't able to get ContentRevision from postgres table: %v", err)
	}
	contRev = dbContRev.DbToContentRevisionData()
	return contRev, err
}

func (p *PostgresPersister) contentRevisionQuery(tableName string) string {
	fieldNames, _ := postgres.StructFieldsForQuery(postgres.ContentRevision{}, false)
	queryString := fmt.Sprintf("SELECT %s FROM %s WHERE (listing_address=$1 AND contract_content_id=$2 AND contract_revision_id=$3)", fieldNames, tableName) // nolint: gosec
	return queryString
}

func (p *PostgresPersister) contentRevisionsFromTable(address common.Address, contentID *big.Int, tableName string) ([]*model.ContentRevision, error) {
	contRevs := []*model.ContentRevision{}
	dbContRevs := []postgres.ContentRevision{}
	queryString := p.contentRevisionsQuery(tableName)
	err := p.db.Select(&dbContRevs, queryString, address.Hex(), contentID.Int64())
	if err != nil {
		if err == sql.ErrNoRows {
			err = model.ErrPersisterNoResults
		}
		return contRevs, fmt.Errorf("Wasn't able to get ContentRevisions from postgres table: %v", err)
	}
	for _, dbContRev := range dbContRevs {
		contRevs = append(contRevs, dbContRev.DbToContentRevisionData())
	}
	return contRevs, err
}

func (p *PostgresPersister) contentRevisionsQuery(tableName string) string {
	fieldNames, _ := postgres.StructFieldsForQuery(postgres.ContentRevision{}, false)
	queryString := fmt.Sprintf("SELECT %s FROM %s WHERE (listing_address=$1 AND contract_content_id=$2)", fieldNames, tableName) // nolint: gosec
	return queryString
}

func (p *PostgresPersister) updateContentRevisionInTable(revision *model.ContentRevision, updatedFields []string, tableName string) error {
	queryString, err := p.updateContentRevisionQuery(updatedFields, tableName)
	if err != nil {
		return fmt.Errorf("Error creating query string for update: %v ", err)
	}
	dbContentRevision := postgres.NewContentRevision(revision)
	_, err = p.db.NamedExec(queryString, dbContentRevision)
	if err != nil {
		return fmt.Errorf("Error updating fields in db: %v", err)
	}
	return nil
}

func (p *PostgresPersister) updateContentRevisionQuery(updatedFields []string, tableName string) (string, error) {
	queryString, err := p.updateDBQueryBuffer(updatedFields, tableName, postgres.ContentRevision{})
	if err != nil {
		return "", err
	}
	queryString.WriteString(" WHERE (listing_address=:listing_address AND contract_content_id=:contract_content_id AND contract_revision_id=:contract_revision_id);") // nolint: gosec
	return queryString.String(), nil
}

func (p *PostgresPersister) deleteContentRevisionFromTable(revision *model.ContentRevision, tableName string) error {
	dbContRev := postgres.NewContentRevision(revision)
	queryString := p.deleteContentRevisionQuery(tableName)
	_, err := p.db.NamedExec(queryString, dbContRev)
	if err != nil {
		return fmt.Errorf("Error deleting content revision in db: %v", err)
	}
	return nil
}

func (p *PostgresPersister) deleteContentRevisionQuery(tableName string) string {
	queryString := fmt.Sprintf("DELETE FROM %s WHERE (listing_address=:listing_address AND contract_content_id=:contract_content_id AND contract_revision_id=:contract_revision_id)", tableName) // nolint: gosec
	return queryString
}

func (p *PostgresPersister) governanceEventsByListingAddressFromTable(address common.Address, tableName string) ([]*model.GovernanceEvent, error) {
	govEvents := []*model.GovernanceEvent{}
	queryString := p.govEventsQuery(tableName)
	dbGovEvents := []postgres.GovernanceEvent{}
	err := p.db.Select(&dbGovEvents, queryString, address.Hex())
	if err != nil {
		if err == sql.ErrNoRows {
			err = model.ErrPersisterNoResults
		}
		return govEvents, fmt.Errorf("Error retrieving governance events from table: %v", err)
	}
	for _, dbGovEvent := range dbGovEvents {
		govEvents = append(govEvents, dbGovEvent.DbToGovernanceData())
	}
	return govEvents, nil
}

func (p *PostgresPersister) govEventsQuery(tableName string) string {
	fieldNames, _ := postgres.StructFieldsForQuery(postgres.GovernanceEvent{}, false)
	queryString := fmt.Sprintf("SELECT %s FROM %s WHERE listing_address=$1", fieldNames, tableName) // nolint: gosec
	return queryString
}

func (p *PostgresPersister) createGovernanceEventInTable(govEvent *model.GovernanceEvent, tableName string) error {
	dbGovEvent := postgres.NewGovernanceEvent(govEvent)
	queryString := p.insertIntoDBQueryString(tableName, postgres.GovernanceEvent{})
	_, err := p.db.NamedExec(queryString, dbGovEvent)
	if err != nil {
		return fmt.Errorf("Error saving GovernanceEvent to table: %v", err)
	}
	return nil
}

func (p *PostgresPersister) updateGovernanceEventInTable(govEvent *model.GovernanceEvent, updatedFields []string, tableName string) error {
	queryString, err := p.updateGovEventsQuery(updatedFields, tableName)
	if err != nil {
		return fmt.Errorf("Error creating query string for update: %v ", err)
	}
	dbGovEvent := postgres.NewGovernanceEvent(govEvent)
	_, err = p.db.NamedExec(queryString, dbGovEvent)
	if err != nil {
		return fmt.Errorf("Error updating fields in db: %v", err)
	}
	return nil
}

func (p *PostgresPersister) updateGovEventsQuery(updatedFields []string, tableName string) (string, error) {
	queryString, err := p.updateDBQueryBuffer(updatedFields, tableName, postgres.GovernanceEvent{})
	if err != nil {
		return "", err
	}
	queryString.WriteString(" WHERE event_hash=:event_hash;") // nolint: gosec
	return queryString.String(), nil
}

func (p *PostgresPersister) deleteGovenanceEventFromTable(govEvent *model.GovernanceEvent, tableName string) error {
	dbGovEvent := postgres.NewGovernanceEvent(govEvent)
	queryString := p.deleteGovEventQuery(tableName)
	_, err := p.db.NamedExec(queryString, dbGovEvent)
	if err != nil {
		return fmt.Errorf("Error deleting governanceEvent in db: %v", err)
	}
	return nil
}

func (p *PostgresPersister) deleteGovEventQuery(tableName string) string {
	queryString := fmt.Sprintf("DELETE FROM %s WHERE event_hash=:event_hash;", tableName) // nolint: gosec
	return queryString
}

func (p *PostgresPersister) lastCronTimestampFromTable(tableName string) (int64, error) {
	var timestampInt int64
	// See if row with type timestamp exists
	timestampString, err := p.typeExistsInCronTable(tableName, postgres.TimestampDataType)
	if err != nil {
		if err == sql.ErrNoRows {
			// If there are no rows in DB, call updateCronTimestampInTable to do an insert of 0
			err = p.updateCronTimestampInTable(timestampInt, tableName) // nolint: gosec
			if err != nil {
				return timestampInt, fmt.Errorf("No row in %s with timestamp. Error updating table, %v", tableName, err)
			}
			return timestampInt, nil
		}
		return timestampInt, fmt.Errorf("Wasn't able to get listing from postgres table: %v", err)
	}
	timestampInt, err = postgres.StringToTimestamp(timestampString)
	return timestampInt, err
}

func (p *PostgresPersister) updateCronTimestampInTable(timestamp int64, tableName string) error {
	// Check if timestamp row exists
	timestampExists := true
	cronData := postgres.NewCronData(postgres.TimestampToString(timestamp), postgres.TimestampDataType)

	_, err := p.typeExistsInCronTable(tableName, cronData.DataType)
	if err != nil {
		if err == sql.ErrNoRows {
			timestampExists = false
		} else {
			return fmt.Errorf("Error checking DB for cron row, %v", err)
		}
	}

	var queryString string
	if timestampExists {
		// update query
		updatedFields := []string{postgres.DataPersistedModelName}
		queryBuff, errBuff := p.updateDBQueryBuffer(updatedFields, tableName, postgres.CronData{})
		if errBuff != nil {
			return err
		}
		queryString = queryBuff.String()
	} else {
		//insert query
		queryString = p.insertIntoDBQueryString(tableName, postgres.CronData{})
	}

	_, err = p.db.NamedExec(queryString, cronData)
	if err != nil {
		return fmt.Errorf("Error updating fields in db: %v", err)
	}

	return nil
}

func (p *PostgresPersister) typeExistsInCronTable(tableName string, dataType string) (string, error) {
	dbCronData := []postgres.CronData{}
	queryString := fmt.Sprintf(`SELECT * FROM %s WHERE data_type=$1;`, tableName) // nolint: gosec
	err := p.db.Select(&dbCronData, queryString, dataType)
	if err != nil {
		return "", err
	}
	if len(dbCronData) == 0 {
		return "", sql.ErrNoRows
	}
	if len(dbCronData) > 1 {
		return "", fmt.Errorf("There should not be more than 1 row with type %s in %s table", dataType, tableName)
	}
	return dbCronData[0].DataPersisted, nil
}<|MERGE_RESOLUTION|>--- conflicted
+++ resolved
@@ -51,40 +51,12 @@
 
 // ListingsByAddresses returns a slice of Listings based on addresses
 func (p *PostgresPersister) ListingsByAddresses(addresses []common.Address) ([]*model.Listing, error) {
-<<<<<<< HEAD
-	listings := []*model.Listing{}
-	for _, address := range addresses {
-		listing, err := p.ListingByAddress(address)
-		if err != nil {
-			if err == sql.ErrNoRows {
-				return listings, model.ErrPersisterNoResults
-			}
-			return listings, fmt.Errorf("Wasn't able to get listings from postgres table: %v", err)
-		}
-		listings = append(listings, listing)
-	}
-	return listings, nil
-=======
 	return p.listingsByAddressesFromTable(addresses, listingTableName)
->>>>>>> 25b0e824
 }
 
 // ListingByAddress retrieves listings based on addresses
 func (p *PostgresPersister) ListingByAddress(address common.Address) (*model.Listing, error) {
-<<<<<<< HEAD
-	queryString := p.listingByAddressQuery(listingTableName)
-	dbListing, err := p.listingFromTableByAddress(queryString, address.Hex())
-	if err != nil {
-		if err == sql.ErrNoRows {
-			return nil, model.ErrPersisterNoResults
-		}
-		return nil, fmt.Errorf("Wasn't able to get listing from postgres table: %v", err)
-	}
-	listing := dbListing.DbToListingData()
-	return listing, err
-=======
 	return p.listingByAddressFromTable(address, listingTableName)
->>>>>>> 25b0e824
 }
 
 // CreateListing creates a new listing
@@ -109,41 +81,12 @@
 
 // ContentRevision retrieves a specific content revision for newsroom content
 func (p *PostgresPersister) ContentRevision(address common.Address, contentID *big.Int, revisionID *big.Int) (*model.ContentRevision, error) {
-<<<<<<< HEAD
-	queryString := p.contentRevisionQuery(contRevTableName)
-	dbContRev, err := p.contentRevisionFromTable(queryString, address.Hex(), contentID.Int64(), revisionID.Int64())
-	if err != nil {
-		if err == sql.ErrNoRows {
-			return nil, model.ErrPersisterNoResults
-		}
-		return nil, fmt.Errorf("Wasn't able to get ContentRevision from postgres table: %v", err)
-	}
-	contRev := dbContRev.DbToContentRevisionData()
-	return contRev, err
-=======
 	return p.contentRevisionFromTable(address, contentID, revisionID, contRevTableName)
->>>>>>> 25b0e824
 }
 
 // ContentRevisions retrieves the revisions for content on a listing
 func (p *PostgresPersister) ContentRevisions(address common.Address, contentID *big.Int) ([]*model.ContentRevision, error) {
-<<<<<<< HEAD
-	contRevs := []*model.ContentRevision{}
-	queryString := p.contentRevisionsQuery(contRevTableName)
-	dbContRevs, err := p.contentRevisionsFromTable(queryString, address.Hex(), contentID.Int64())
-	if err != nil {
-		if err == sql.ErrNoRows {
-			return contRevs, model.ErrPersisterNoResults
-		}
-		return contRevs, fmt.Errorf("Wasn't able to get ContentRevisions from postgres table: %v", err)
-	}
-	for _, dbContRev := range dbContRevs {
-		contRevs = append(contRevs, dbContRev.DbToContentRevisionData())
-	}
-	return contRevs, err
-=======
 	return p.contentRevisionsFromTable(address, contentID, contRevTableName)
->>>>>>> 25b0e824
 }
 
 // UpdateContentRevision updates fields on an existing content revision
@@ -243,7 +186,7 @@
 		listing, err := p.listingByAddressFromTable(address, tableName)
 		if err != nil {
 			if err == sql.ErrNoRows {
-				err = model.ErrPersisterNoResults
+				return listings, model.ErrPersisterNoResults
 			}
 			return listings, err
 		}
@@ -258,7 +201,7 @@
 	err := p.db.Get(&dbListing, queryString, address.Hex())
 	if err != nil {
 		if err == sql.ErrNoRows {
-			err = model.ErrPersisterNoResults
+			return nil, model.ErrPersisterNoResults
 		}
 		return nil, fmt.Errorf("Wasn't able to get listing from postgres table: %v", err)
 	}
@@ -330,17 +273,16 @@
 }
 
 func (p *PostgresPersister) contentRevisionFromTable(address common.Address, contentID *big.Int, revisionID *big.Int, tableName string) (*model.ContentRevision, error) {
-	contRev := &model.ContentRevision{}
 	dbContRev := postgres.ContentRevision{}
 	queryString := p.contentRevisionQuery(tableName)
 	err := p.db.Get(&dbContRev, queryString, address.Hex(), contentID.Int64(), revisionID.Int64())
 	if err != nil {
 		if err == sql.ErrNoRows {
-			err = model.ErrPersisterNoResults
-		}
-		return contRev, fmt.Errorf("Wasn't able to get ContentRevision from postgres table: %v", err)
-	}
-	contRev = dbContRev.DbToContentRevisionData()
+			return nil, model.ErrPersisterNoResults
+		}
+		return nil, fmt.Errorf("Wasn't able to get ContentRevision from postgres table: %v", err)
+	}
+	contRev := dbContRev.DbToContentRevisionData()
 	return contRev, err
 }
 
@@ -357,7 +299,7 @@
 	err := p.db.Select(&dbContRevs, queryString, address.Hex(), contentID.Int64())
 	if err != nil {
 		if err == sql.ErrNoRows {
-			err = model.ErrPersisterNoResults
+			return contRevs, model.ErrPersisterNoResults
 		}
 		return contRevs, fmt.Errorf("Wasn't able to get ContentRevisions from postgres table: %v", err)
 	}
