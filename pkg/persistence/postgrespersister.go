--- conflicted
+++ resolved
@@ -50,40 +50,12 @@
 
 // ListingsByAddresses returns a slice of Listings based on addresses
 func (p *PostgresPersister) ListingsByAddresses(addresses []common.Address) ([]*model.Listing, error) {
-<<<<<<< HEAD
 	return p.listingsByAddressesFromTable(addresses, listingTableName)
-=======
-	listings := []*model.Listing{}
-	for _, address := range addresses {
-		listing, err := p.ListingByAddress(address)
-		if err != nil {
-			if err == sql.ErrNoRows {
-				err = model.ErrPersisterNoResults
-			}
-			return listings, err
-		}
-		listings = append(listings, listing)
-	}
-	return listings, nil
->>>>>>> dc967022
 }
 
 // ListingByAddress retrieves listings based on addresses
 func (p *PostgresPersister) ListingByAddress(address common.Address) (*model.Listing, error) {
-<<<<<<< HEAD
 	return p.listingByAddressFromTable(address, listingTableName)
-=======
-	queryString := p.listingByAddressQuery(listingTableName)
-	dbListing, err := p.listingFromTableByAddress(queryString, address.Hex())
-	if err != nil {
-		if err == sql.ErrNoRows {
-			err = model.ErrPersisterNoResults
-		}
-		return nil, fmt.Errorf("Wasn't able to get listing from postgres table: %v", err)
-	}
-	listing := dbListing.DbToListingData()
-	return listing, err
->>>>>>> dc967022
 }
 
 // CreateListing creates a new listing
@@ -93,35 +65,12 @@
 
 // UpdateListing updates fields on an existing listing
 func (p *PostgresPersister) UpdateListing(listing *model.Listing, updatedFields []string) error {
-<<<<<<< HEAD
 	return p.updateListingInTable(listing, updatedFields, listingTableName)
-=======
-	queryString, err := p.updateListingQuery(updatedFields, listingTableName)
-	if err != nil {
-		return fmt.Errorf("Error creating query string for update: %v ", err)
-	}
-	dbListing := postgres.NewListing(listing)
-	_, err = p.db.NamedExec(queryString, dbListing)
-	if err != nil {
-		return fmt.Errorf("Error updating fields in db: %v", err)
-	}
-	return nil
->>>>>>> dc967022
 }
 
 // DeleteListing removes a listing
 func (p *PostgresPersister) DeleteListing(listing *model.Listing) error {
-<<<<<<< HEAD
 	return p.deleteListingFromTable(listing, listingTableName)
-=======
-	dbListing := postgres.NewListing(listing)
-	queryString := p.deleteListingQuery(listingTableName)
-	_, err := p.db.NamedExec(queryString, dbListing)
-	if err != nil {
-		return fmt.Errorf("Error deleting listing in db: %v", err)
-	}
-	return nil
->>>>>>> dc967022
 }
 
 // CreateContentRevision creates a new content revision
@@ -131,93 +80,27 @@
 
 // ContentRevision retrieves a specific content revision for newsroom content
 func (p *PostgresPersister) ContentRevision(address common.Address, contentID *big.Int, revisionID *big.Int) (*model.ContentRevision, error) {
-<<<<<<< HEAD
 	return p.contentRevisionFromTable(address, contentID, revisionID, contRevTableName)
-=======
-	contRev := &model.ContentRevision{}
-	queryString := p.contentRevisionQuery(contRevTableName)
-	dbContRev, err := p.contentRevisionFromTable(queryString, address.Hex(), contentID.Int64(), revisionID.Int64())
-	if err != nil {
-		if err == sql.ErrNoRows {
-			err = model.ErrPersisterNoResults
-		}
-		return contRev, fmt.Errorf("Wasn't able to get ContentRevision from postgres table: %v", err)
-	}
-	contRev = dbContRev.DbToContentRevisionData()
-	return contRev, err
->>>>>>> dc967022
 }
 
 // ContentRevisions retrieves the revisions for content on a listing
 func (p *PostgresPersister) ContentRevisions(address common.Address, contentID *big.Int) ([]*model.ContentRevision, error) {
-<<<<<<< HEAD
 	return p.contentRevisionsFromTable(address, contentID, contRevTableName)
-=======
-	contRevs := []*model.ContentRevision{}
-	queryString := p.contentRevisionsQuery(contRevTableName)
-	dbContRevs, err := p.contentRevisionsFromTable(queryString, address.Hex(), contentID.Int64())
-	if err != nil {
-		if err == sql.ErrNoRows {
-			err = model.ErrPersisterNoResults
-		}
-		return contRevs, fmt.Errorf("Wasn't able to get ContentRevisions from postgres table: %v", err)
-	}
-	for _, dbContRev := range dbContRevs {
-		contRevs = append(contRevs, dbContRev.DbToContentRevisionData())
-	}
-	return contRevs, err
->>>>>>> dc967022
 }
 
 // UpdateContentRevision updates fields on an existing content revision
 func (p *PostgresPersister) UpdateContentRevision(revision *model.ContentRevision, updatedFields []string) error {
-<<<<<<< HEAD
 	return p.updateContentRevisionInTable(revision, updatedFields, contRevTableName)
-=======
-	queryString, err := p.updateContentRevisionQuery(updatedFields, contRevTableName)
-	if err != nil {
-		return fmt.Errorf("Error creating query string for update: %v ", err)
-	}
-	dbContentRevision := postgres.NewContentRevision(revision)
-	_, err = p.db.NamedExec(queryString, dbContentRevision)
-	if err != nil {
-		return fmt.Errorf("Error updating fields in db: %v", err)
-	}
-	return nil
->>>>>>> dc967022
 }
 
 // DeleteContentRevision removes a content revision
 func (p *PostgresPersister) DeleteContentRevision(revision *model.ContentRevision) error {
-<<<<<<< HEAD
 	return p.deleteContentRevisionFromTable(revision, contRevTableName)
-=======
-	dbContRev := postgres.NewContentRevision(revision)
-	queryString := p.deleteContentRevisionQuery(contRevTableName)
-	_, err := p.db.NamedExec(queryString, dbContRev)
-	if err != nil {
-		return fmt.Errorf("Error deleting content revision in db: %v", err)
-	}
-	return nil
->>>>>>> dc967022
 }
 
 // GovernanceEventsByListingAddress retrieves governance events based on criteria
 func (p *PostgresPersister) GovernanceEventsByListingAddress(address common.Address) ([]*model.GovernanceEvent, error) {
-<<<<<<< HEAD
 	return p.governanceEventsByListingAddressFromTable(address, govEventTableName)
-=======
-	govEvents := []*model.GovernanceEvent{}
-	queryString := p.govEventsQuery(govEventTableName)
-	dbGovEvents, err := p.govEventsFromTable(queryString, address.Hex())
-	if err == sql.ErrNoRows {
-		err = model.ErrPersisterNoResults
-	}
-	for i, dbGovEvent := range dbGovEvents {
-		govEvents[i] = dbGovEvent.DbToGovernanceData()
-	}
-	return govEvents, err
->>>>>>> dc967022
 }
 
 // CreateGovernanceEvent creates a new governance event
@@ -227,26 +110,11 @@
 
 // UpdateGovernanceEvent updates fields on an existing governance event based on eventHash
 func (p *PostgresPersister) UpdateGovernanceEvent(govEvent *model.GovernanceEvent, updatedFields []string) error {
-<<<<<<< HEAD
 	return p.updateGovernanceEventInTable(govEvent, updatedFields, govEventTableName)
-=======
-	queryString, err := p.updateGovEventsQuery(updatedFields, govEventTableName)
-	if err != nil {
-		return fmt.Errorf("Error creating query string for update: %v ", err)
-	}
-	// get values to fill in query
-	dbGovEvent := postgres.NewGovernanceEvent(govEvent)
-	_, err = p.db.NamedExec(queryString, dbGovEvent)
-	if err != nil {
-		return fmt.Errorf("Error updating fields in db: %v", err)
-	}
-	return nil
->>>>>>> dc967022
 }
 
 // DeleteGovenanceEvent removes a governance event based on eventHash
 func (p *PostgresPersister) DeleteGovenanceEvent(govEvent *model.GovernanceEvent) error {
-<<<<<<< HEAD
 	return p.deleteGovenanceEventFromTable(govEvent, govEventTableName)
 }
 
@@ -258,11 +126,6 @@
 	listingTableQuery := postgres.CreateListingTableQuery()
 
 	_, err := p.db.Exec(contRevTableQuery)
-=======
-	dbGovEvent := postgres.NewGovernanceEvent(govEvent)
-	queryString := p.deleteGovEventQuery(govEventTableName)
-	_, err := p.db.NamedExec(queryString, dbGovEvent)
->>>>>>> dc967022
 	if err != nil {
 		return fmt.Errorf("Error creating content_revision table in postgres: %v", err)
 	}
@@ -306,6 +169,9 @@
 	for _, address := range addresses {
 		listing, err := p.listingByAddressFromTable(address, tableName)
 		if err != nil {
+			if err == sql.ErrNoRows {
+				err = model.ErrPersisterNoResults
+			}
 			return listings, err
 		}
 		listings = append(listings, listing)
@@ -314,15 +180,16 @@
 }
 
 func (p *PostgresPersister) listingByAddressFromTable(address common.Address, tableName string) (*model.Listing, error) {
-	listing := &model.Listing{}
 	dbListing := postgres.Listing{}
 	queryString := p.listingByAddressQuery(tableName)
-
-	err := p.db.Get(&dbListing, queryString, address)
-	if err != nil {
-		return listing, fmt.Errorf("Wasn't able to get listing from postgres table: %v", err)
-	}
-	listing = dbListing.DbToListingData()
+	err := p.db.Get(&dbListing, queryString, address.Hex())
+	if err != nil {
+		if err == sql.ErrNoRows {
+			err = model.ErrPersisterNoResults
+		}
+		return nil, fmt.Errorf("Wasn't able to get listing from postgres table: %v", err)
+	}
+	listing := dbListing.DbToListingData()
 	return listing, err
 }
 
@@ -343,12 +210,12 @@
 }
 
 func (p *PostgresPersister) updateListingInTable(listing *model.Listing, updatedFields []string, tableName string) error {
-	queryString, err := p.updateListingQuery(updatedFields, listingTableName)
+	queryString, err := p.updateListingQuery(updatedFields, tableName)
 	if err != nil {
 		return fmt.Errorf("Error creating query string for update: %v ", err)
 	}
 	dbListing := postgres.NewListing(listing)
-	_, err = p.db.NamedQuery(queryString, dbListing)
+	_, err = p.db.NamedExec(queryString, dbListing)
 	if err != nil {
 		return fmt.Errorf("Error updating fields in db: %v", err)
 	}
@@ -367,7 +234,7 @@
 func (p *PostgresPersister) deleteListingFromTable(listing *model.Listing, tableName string) error {
 	dbListing := postgres.NewListing(listing)
 	queryString := p.deleteListingQuery(tableName)
-	_, err := p.db.NamedQuery(queryString, dbListing)
+	_, err := p.db.NamedExec(queryString, dbListing)
 	if err != nil {
 		return fmt.Errorf("Error deleting listing in db: %v", err)
 	}
@@ -395,6 +262,9 @@
 	queryString := p.contentRevisionQuery(tableName)
 	err := p.db.Get(&dbContRev, queryString, address.Hex(), contentID.Int64(), revisionID.Int64())
 	if err != nil {
+		if err == sql.ErrNoRows {
+			err = model.ErrPersisterNoResults
+		}
 		return contRev, fmt.Errorf("Wasn't able to get ContentRevision from postgres table: %v", err)
 	}
 	contRev = dbContRev.DbToContentRevisionData()
@@ -411,8 +281,11 @@
 	contRevs := []*model.ContentRevision{}
 	dbContRevs := []postgres.ContentRevision{}
 	queryString := p.contentRevisionsQuery(tableName)
-	err := p.db.Select(&dbContRevs, queryString, address, contentID)
-	if err != nil {
+	err := p.db.Select(&dbContRevs, queryString, address.Hex(), contentID.Int64())
+	if err != nil {
+		if err == sql.ErrNoRows {
+			err = model.ErrPersisterNoResults
+		}
 		return contRevs, fmt.Errorf("Wasn't able to get ContentRevisions from postgres table: %v", err)
 	}
 	for _, dbContRev := range dbContRevs {
@@ -433,7 +306,7 @@
 		return fmt.Errorf("Error creating query string for update: %v ", err)
 	}
 	dbContentRevision := postgres.NewContentRevision(revision)
-	_, err = p.db.NamedQuery(queryString, dbContentRevision)
+	_, err = p.db.NamedExec(queryString, dbContentRevision)
 	if err != nil {
 		return fmt.Errorf("Error updating fields in db: %v", err)
 	}
@@ -452,7 +325,7 @@
 func (p *PostgresPersister) deleteContentRevisionFromTable(revision *model.ContentRevision, tableName string) error {
 	dbContRev := postgres.NewContentRevision(revision)
 	queryString := p.deleteContentRevisionQuery(tableName)
-	_, err := p.db.NamedQuery(queryString, dbContRev)
+	_, err := p.db.NamedExec(queryString, dbContRev)
 	if err != nil {
 		return fmt.Errorf("Error deleting content revision in db: %v", err)
 	}
@@ -470,10 +343,13 @@
 	dbGovEvents := []postgres.GovernanceEvent{}
 	err := p.db.Select(&dbGovEvents, queryString, address.Hex())
 	if err != nil {
+		if err == sql.ErrNoRows {
+			err = model.ErrPersisterNoResults
+		}
 		return govEvents, fmt.Errorf("Error retrieving governance events from table: %v", err)
 	}
-	for i, dbGovEvent := range dbGovEvents {
-		govEvents[i] = dbGovEvent.DbToGovernanceData()
+	for _, dbGovEvent := range dbGovEvents {
+		govEvents = append(govEvents, dbGovEvent.DbToGovernanceData())
 	}
 	return govEvents, nil
 }
@@ -500,7 +376,7 @@
 		return fmt.Errorf("Error creating query string for update: %v ", err)
 	}
 	dbGovEvent := postgres.NewGovernanceEvent(govEvent)
-	_, err = p.db.NamedQuery(queryString, dbGovEvent)
+	_, err = p.db.NamedExec(queryString, dbGovEvent)
 	if err != nil {
 		return fmt.Errorf("Error updating fields in db: %v", err)
 	}
@@ -519,7 +395,7 @@
 func (p *PostgresPersister) deleteGovenanceEventFromTable(govEvent *model.GovernanceEvent, tableName string) error {
 	dbGovEvent := postgres.NewGovernanceEvent(govEvent)
 	queryString := p.deleteGovEventQuery(tableName)
-	_, err := p.db.NamedQuery(queryString, dbGovEvent)
+	_, err := p.db.NamedExec(queryString, dbGovEvent)
 	if err != nil {
 		return fmt.Errorf("Error deleting governanceEvent in db: %v", err)
 	}
