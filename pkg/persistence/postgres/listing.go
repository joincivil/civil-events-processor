package postgres // import "github.com/joincivil/civil-events-processor/pkg/persistence/postgres"

import (
	"fmt"
	log "github.com/golang/glog"
	"math/big"
	"strconv"

	"github.com/ethereum/go-ethereum/common"

	crawlerpg "github.com/joincivil/civil-events-crawler/pkg/persistence/postgres"
	"github.com/joincivil/civil-events-processor/pkg/model"
)

// CreateListingTableQuery returns the query to create the listing table
func CreateListingTableQuery() string {
	return CreateListingTableQueryString("listing")
}

// CreateListingTableQueryString returns the query to create this table
func CreateListingTableQueryString(tableName string) string {
	queryString := fmt.Sprintf(`
        CREATE TABLE IF NOT EXISTS %s(
            name TEXT,
            contract_address TEXT PRIMARY KEY,
            whitelisted BOOL,
            last_governance_state BIGINT,
            url TEXT,
            charter JSONB,
            owner_addresses TEXT,
            owner TEXT,
            contributor_addresses TEXT,
            creation_timestamp INT,
            application_timestamp INT,
            approval_timestamp INT,
            last_updated_timestamp INT,
            app_expiry INT,
            challenge_id INT,
            unstaked_deposit NUMERIC
        );
    `, tableName)
	return queryString
}

// Listing is the model definition for listing table in crawler db
// NOTE(IS) : golang<->postgres doesn't support list of strings. for now, OwnerAddresses and ContributorAddresses
// will be strings
type Listing struct {
	Name string `db:"name"`

	ContractAddress string `db:"contract_address"`

	Whitelisted bool `db:"whitelisted"`

	LastGovernanceState int `db:"last_governance_state"`

	URL string `db:"url"`

	Charter crawlerpg.JsonbPayload `db:"charter"`

	// OwnerAddresses is a comma delimited string
	OwnerAddresses string `db:"owner_addresses"`

	Owner string `db:"owner"`

	ContributorAddresses string `db:"contributor_addresses"`

	CreatedDateTs int64 `db:"creation_timestamp"`

	ApplicationDateTs int64 `db:"application_timestamp"`

	ApprovalDateTs int64 `db:"approval_timestamp"`

	LastUpdatedDateTs int64 `db:"last_updated_timestamp"`

	AppExpiry int64 `db:"app_expiry"`

	UnstakedDeposit float64 `db:"unstaked_deposit"`

	ChallengeID uint64 `db:"challenge_id"`
}

// NewListing constructs a listing for DB from a model.Listing
func NewListing(listing *model.Listing) *Listing {
	ownerAddresses := ListCommonAddressesToString(listing.OwnerAddresses())
	contributorAddresses := ListCommonAddressesToString(listing.ContributorAddresses())
	lastGovernanceState := int(listing.LastGovernanceState())
	owner := listing.Owner().Hex()
<<<<<<< HEAD
	appExpiry := listing.AppExpiry().Int64()
	f := new(big.Float).SetInt(listing.UnstakedDeposit())
	unstakedDeposit, _ := f.Float64()
	challengeID := listing.ChallengeID().Int64()

	charter := crawlerpg.JsonbPayload(listing.Charter().AsMap())

=======
	var appExpiry int64
	var unstakedDeposit float64
	var challengeID uint64
	if listing.AppExpiry() != nil {
		appExpiry = listing.AppExpiry().Int64()
	}
	if listing.UnstakedDeposit() != nil {
		f := new(big.Float).SetInt(listing.UnstakedDeposit())
		unstakedDeposit, _ = f.Float64()
	}
	if listing.ChallengeID() != nil {
		challengeID = listing.ChallengeID().Uint64()
	}
>>>>>>> be894eef
	return &Listing{
		Name:                 listing.Name(),
		ContractAddress:      listing.ContractAddress().Hex(),
		Whitelisted:          listing.Whitelisted(),
		LastGovernanceState:  lastGovernanceState,
		URL:                  listing.URL(),
		Charter:              charter,
		OwnerAddresses:       ownerAddresses,
		Owner:                owner,
		ContributorAddresses: contributorAddresses,
		CreatedDateTs:        listing.CreatedDateTs(),
		ApplicationDateTs:    listing.ApplicationDateTs(),
		ApprovalDateTs:       listing.ApprovalDateTs(),
		LastUpdatedDateTs:    listing.LastUpdatedDateTs(),
		AppExpiry:            appExpiry,
		UnstakedDeposit:      unstakedDeposit,
		ChallengeID:          challengeID,
	}
}

// DbToListingData creates a model.Listing from postgres Listing
func (l *Listing) DbToListingData() *model.Listing {
	contractAddress := common.HexToAddress(l.ContractAddress)
	governanceState := model.GovernanceState(l.LastGovernanceState)
	ownerAddresses := StringToCommonAddressesList(l.OwnerAddresses)
	contributorAddresses := StringToCommonAddressesList(l.ContributorAddresses)
	ownerAddress := common.HexToAddress(l.Owner)
	appExpiry := big.NewInt(l.AppExpiry)
	unstakedDeposit := new(big.Int)
	unstakedDeposit.SetString(strconv.FormatFloat(l.UnstakedDeposit, 'f', -1, 64), 10)
<<<<<<< HEAD
	challengeID := big.NewInt(l.ChallengeID)

	charter := &model.Charter{}
	err := charter.FromMap(l.Charter)
	if err != nil {
		log.Errorf("Error decoding map to charter: err: ", err)
	}

	testListingParams := &model.NewListingParams{
		Name:                 l.Name,
		ContractAddress:      contractAddress,
		Whitelisted:          l.Whitelisted,
		LastState:            governanceState,
		URL:                  l.URL,
		Charter:              charter,
		Owner:                ownerAddress,
		OwnerAddresses:       ownerAddresses,
		ContributorAddresses: contributorAddresses,
		CreatedDateTs:        l.CreatedDateTs,
		ApplicationDateTs:    l.ApplicationDateTs,
		ApprovalDateTs:       l.ApprovalDateTs,
		LastUpdatedDateTs:    l.LastUpdatedDateTs,
		AppExpiry:            appExpiry,
		UnstakedDeposit:      unstakedDeposit,
		ChallengeID:          challengeID,
	}
	return model.NewListing(testListingParams)
=======
	challengeID := big.NewInt(0)
	challengeID.SetUint64(l.ChallengeID)
	listing := model.NewListing(l.Name, contractAddress, l.Whitelisted, governanceState, l.URL, l.CharterURI, ownerAddress,
		ownerAddresses, contributorAddresses, l.CreatedDateTs, l.ApplicationDateTs, l.ApprovalDateTs, l.LastUpdatedDateTs)
	listing.SetAppExpiry(appExpiry)
	listing.SetUnstakedDeposit(unstakedDeposit)
	listing.SetChallengeID(challengeID)
	return listing
>>>>>>> be894eef
}<|MERGE_RESOLUTION|>--- conflicted
+++ resolved
@@ -86,15 +86,7 @@
 	contributorAddresses := ListCommonAddressesToString(listing.ContributorAddresses())
 	lastGovernanceState := int(listing.LastGovernanceState())
 	owner := listing.Owner().Hex()
-<<<<<<< HEAD
-	appExpiry := listing.AppExpiry().Int64()
-	f := new(big.Float).SetInt(listing.UnstakedDeposit())
-	unstakedDeposit, _ := f.Float64()
-	challengeID := listing.ChallengeID().Int64()
 
-	charter := crawlerpg.JsonbPayload(listing.Charter().AsMap())
-
-=======
 	var appExpiry int64
 	var unstakedDeposit float64
 	var challengeID uint64
@@ -108,7 +100,9 @@
 	if listing.ChallengeID() != nil {
 		challengeID = listing.ChallengeID().Uint64()
 	}
->>>>>>> be894eef
+
+	charter := crawlerpg.JsonbPayload(listing.Charter().AsMap())
+
 	return &Listing{
 		Name:                 listing.Name(),
 		ContractAddress:      listing.ContractAddress().Hex(),
@@ -139,8 +133,9 @@
 	appExpiry := big.NewInt(l.AppExpiry)
 	unstakedDeposit := new(big.Int)
 	unstakedDeposit.SetString(strconv.FormatFloat(l.UnstakedDeposit, 'f', -1, 64), 10)
-<<<<<<< HEAD
-	challengeID := big.NewInt(l.ChallengeID)
+
+	challengeID := big.NewInt(0)
+	challengeID.SetUint64(l.ChallengeID)
 
 	charter := &model.Charter{}
 	err := charter.FromMap(l.Charter)
@@ -167,14 +162,4 @@
 		ChallengeID:          challengeID,
 	}
 	return model.NewListing(testListingParams)
-=======
-	challengeID := big.NewInt(0)
-	challengeID.SetUint64(l.ChallengeID)
-	listing := model.NewListing(l.Name, contractAddress, l.Whitelisted, governanceState, l.URL, l.CharterURI, ownerAddress,
-		ownerAddresses, contributorAddresses, l.CreatedDateTs, l.ApplicationDateTs, l.ApprovalDateTs, l.LastUpdatedDateTs)
-	listing.SetAppExpiry(appExpiry)
-	listing.SetUnstakedDeposit(unstakedDeposit)
-	listing.SetChallengeID(challengeID)
-	return listing
->>>>>>> be894eef
 }