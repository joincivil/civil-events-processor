--- conflicted
+++ resolved
@@ -37,13 +37,11 @@
 	PersisterPostgresDbname  string                `split_words:"true" desc:"If persister type is Postgresql, sets the database name"`
 	PersisterPostgresUser    string                `split_words:"true" desc:"If persister type is Postgresql, sets the database user"`
 	PersisterPostgresPw      string                `split_words:"true" desc:"If persister type is Postgresql, sets the database password"`
-<<<<<<< HEAD
-	VersionNumber            string                `split_words:"true" desc:"Sets the version to use for Postgres tables"`
-=======
+
+	VersionNumber string `split_words:"true" desc:"Sets the version to use for Postgres tables"`
 
 	SentryDsn string `split_words:"true" desc:"Sets the Sentry DSN"`
 	SentryEnv string `split_words:"true" desc:"Sets the Sentry environment"`
->>>>>>> 7e6bf484
 }
 
 // PersistType returns the persister type, implements PersisterConfig
