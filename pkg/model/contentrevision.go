// Package model contains the general data models and interfaces for the Civil processor.
package model // import "github.com/joincivil/civil-events-processor/pkg/model"

import (
	"fmt"
	"math/big"
	"sort"

	"github.com/ethereum/go-ethereum/common"
	"github.com/ethereum/go-ethereum/crypto"
	"github.com/ethereum/go-ethereum/rlp"
)

// ArticlePayload is the metadata and content data for an article
type ArticlePayload map[string]interface{}

<<<<<<< HEAD
// ContentRevision represents a revision to a content item
type ContentRevision struct {
	listingAddress common.Address

	payload ArticlePayload

	payloadHash string

	editorAddress common.Address

	contractContentID uint64

	contractRevisionID uint64

	revisionURI string

	revisionDateTs int64
=======
// Hash returns the hash of the article payload.  Hashes
// all the values from the map together as slice of keyvalue pairs.
// Returns a keccak256 hash hex string.
// NOTE(PN): Currently using the contentHash from the newsroom contract
// for the hash.  This is here as an alterative if needed.
func (a ArticlePayload) Hash() string {
	toEncode := make([]string, len(a))
	index := 0
	for key, val := range a {
		hashPart := fmt.Sprintf("%v%v", key, val)
		toEncode[index] = hashPart
		index++
	}
	sort.Strings(toEncode)
	eventBytes, _ := rlp.EncodeToBytes(toEncode)
	h := crypto.Keccak256Hash(eventBytes)
	return h.Hex()
>>>>>>> fac54414
}

// NewContentRevision is a convenience function to init a ContentRevision
// struct
<<<<<<< HEAD
func NewContentRevision(listingAddr common.Address, payload ArticlePayload,
	editorAddress common.Address, contractContentID uint64, contractRevisionID uint64,
	revisionURI string, revisionDateTs int64) (*ContentRevision, error) {
=======
func NewContentRevision(listingAddr common.Address, payload ArticlePayload, payloadHash string,
	editorAddress common.Address, contractContentID *big.Int, contractRevisionID *big.Int,
	revisionURI string, revisionDateTs uint64) *ContentRevision {
>>>>>>> fac54414
	revision := &ContentRevision{
		listingAddress:     listingAddr,
		payload:            payload,
		payloadHash:        payloadHash,
		editorAddress:      editorAddress,
		contractContentID:  contractContentID,
		contractRevisionID: contractRevisionID,
		revisionURI:        revisionURI,
		revisionDateTs:     revisionDateTs,
	}
	return revision
}

<<<<<<< HEAD
// hashPayload creates the hash of the payload and sets the payloadHash field.
// What will this hash be?
func (c *ContentRevision) hashPayload() error {
	c.payloadHash = ""
	return nil
=======
// ContentRevision represents a revision to a content item
type ContentRevision struct {
	listingAddress common.Address

	payload ArticlePayload

	payloadHash string

	editorAddress common.Address

	contractContentID *big.Int

	contractRevisionID *big.Int

	revisionURI string

	revisionDateTs uint64
>>>>>>> fac54414
}

// ListingAddress returns the associated listing address
func (c *ContentRevision) ListingAddress() common.Address {
	return c.listingAddress
}

// EditorAddress returns the address of editor who made revision
func (c *ContentRevision) EditorAddress() common.Address {
	return c.editorAddress
}

// Payload returns the ArticlePayload
func (c *ContentRevision) Payload() ArticlePayload {
	return c.payload
}

// PayloadHash returns the hash of the payload
func (c *ContentRevision) PayloadHash() string {
	return c.payloadHash
}

// RevisionURI returns the revision URI
func (c *ContentRevision) RevisionURI() string {
	return c.revisionURI
}

// ContractContentID returns the contract content ID
func (c *ContentRevision) ContractContentID() *big.Int {
	return c.contractContentID
}

// ContractRevisionID returns the contract content revision ID
func (c *ContentRevision) ContractRevisionID() *big.Int {
	return c.contractRevisionID
}

// RevisionDateTs returns the timestamp of the revision
func (c *ContentRevision) RevisionDateTs() int64 {
	return c.revisionDateTs
}<|MERGE_RESOLUTION|>--- conflicted
+++ resolved
@@ -14,25 +14,6 @@
 // ArticlePayload is the metadata and content data for an article
 type ArticlePayload map[string]interface{}
 
-<<<<<<< HEAD
-// ContentRevision represents a revision to a content item
-type ContentRevision struct {
-	listingAddress common.Address
-
-	payload ArticlePayload
-
-	payloadHash string
-
-	editorAddress common.Address
-
-	contractContentID uint64
-
-	contractRevisionID uint64
-
-	revisionURI string
-
-	revisionDateTs int64
-=======
 // Hash returns the hash of the article payload.  Hashes
 // all the values from the map together as slice of keyvalue pairs.
 // Returns a keccak256 hash hex string.
@@ -50,20 +31,13 @@
 	eventBytes, _ := rlp.EncodeToBytes(toEncode)
 	h := crypto.Keccak256Hash(eventBytes)
 	return h.Hex()
->>>>>>> fac54414
 }
 
 // NewContentRevision is a convenience function to init a ContentRevision
 // struct
-<<<<<<< HEAD
-func NewContentRevision(listingAddr common.Address, payload ArticlePayload,
-	editorAddress common.Address, contractContentID uint64, contractRevisionID uint64,
-	revisionURI string, revisionDateTs int64) (*ContentRevision, error) {
-=======
 func NewContentRevision(listingAddr common.Address, payload ArticlePayload, payloadHash string,
 	editorAddress common.Address, contractContentID *big.Int, contractRevisionID *big.Int,
-	revisionURI string, revisionDateTs uint64) *ContentRevision {
->>>>>>> fac54414
+	revisionURI string, revisionDateTs int64) *ContentRevision {
 	revision := &ContentRevision{
 		listingAddress:     listingAddr,
 		payload:            payload,
@@ -77,13 +51,6 @@
 	return revision
 }
 
-<<<<<<< HEAD
-// hashPayload creates the hash of the payload and sets the payloadHash field.
-// What will this hash be?
-func (c *ContentRevision) hashPayload() error {
-	c.payloadHash = ""
-	return nil
-=======
 // ContentRevision represents a revision to a content item
 type ContentRevision struct {
 	listingAddress common.Address
@@ -100,8 +67,7 @@
 
 	revisionURI string
 
-	revisionDateTs uint64
->>>>>>> fac54414
+	revisionDateTs int64
 }
 
 // ListingAddress returns the associated listing address
