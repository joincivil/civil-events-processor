# This file is autogenerated, do not edit; changes may be undone by the next 'dep ensure'.


[[projects]]
  digest = "1:3663b5e9fe8e3fffe68c0d7bebc2823ddd7a9fbd01c51eea06a59ace9b900a20"
  name = "cloud.google.com/go"
  packages = [
    "compute/metadata",
    "iam",
    "internal/optional",
    "internal/version",
    "pubsub",
    "pubsub/apiv1",
    "pubsub/internal/distribution",
  ]
  pruneopts = "UT"
  revision = "0ebda48a7f143b1cce9eb37a8c1106ac762a3430"
  version = "v0.34.0"

[[projects]]
  digest = "1:b7e8a179ec93d17be4d7454bc58872226faa73b0387a5f27debb827831f0c828"
  name = "github.com/99designs/gqlgen"
  packages = [
    ".",
    "cmd",
    "codegen",
    "codegen/templates",
    "complexity",
    "graphql",
    "graphql/introspection",
    "handler",
    "internal/gopath",
    "internal/imports",
  ]
  pruneopts = "UT"
  revision = "3a7f37c7e22a8fedce430c4d340ad5c1351198f4"
  version = "v0.7.1"

[[projects]]
  digest = "1:cc306cae16c310ca360eaee3e563109e251832a3f6a13b26bf39cc6a43c7c9f6"
  name = "github.com/agnivade/levenshtein"
  packages = ["."]
  pruneopts = "UT"
  revision = "834b435c3df04fba060c8d74a40d849ab2c4a090"
  version = "v1.0.1"

[[projects]]
  digest = "1:1156cfea0ff969858f6027df95c15ca5e802556b466aebeedaf53dde3b301db3"
  name = "github.com/allegro/bigcache"
  packages = [
    ".",
    "queue",
  ]
  pruneopts = "UT"
  revision = "f31987a23e44c5121ef8c8b2f2ea2e8ffa37b068"
  version = "v1.1.0"

[[projects]]
  branch = "master"
  digest = "1:7d191fd0c54ff370eaf6116a14dafe2a328df487baea280699f597aae858d00d"
  name = "github.com/aristanetworks/goarista"
  packages = ["monotime"]
  pruneopts = "UT"
  revision = "8f049bdb8feb7d7d5f1a9b9cd854396112fb0c0e"

[[projects]]
  branch = "master"
  digest = "1:093bf93a65962e8191e3e8cd8fc6c363f83d43caca9739c906531ba7210a9904"
  name = "github.com/btcsuite/btcd"
  packages = ["btcec"]
  pruneopts = "UT"
  revision = "ed77733ec07dfc8a513741138419b8d9d3de9d2d"

[[projects]]
  digest = "1:ffe9824d294da03b391f44e1ae8281281b4afc1bdaa9588c9097785e3af10cec"
  name = "github.com/davecgh/go-spew"
  packages = ["spew"]
  pruneopts = "UT"
  revision = "8991bc29aa16c548c550c7ff78260e27b9ab7c73"
  version = "v1.1.1"

[[projects]]
  digest = "1:e47d51dab652d26c3fba6f8cba403f922d02757a82abdc77e90df7948daf296e"
  name = "github.com/deckarep/golang-set"
  packages = ["."]
  pruneopts = "UT"
  revision = "cbaa98ba5575e67703b32b4b19f73c91f3c4159e"
  version = "v1.7.1"

[[projects]]
  digest = "1:edb569dd02419a41ddd98768cc0e7aec922ef19dae139731e5ca750afcf6f4c5"
  name = "github.com/edsrzf/mmap-go"
  packages = ["."]
  pruneopts = "UT"
  revision = "188cc3b666ba704534fa4f96e9e61f21f1e1ba7c"
  version = "v1.0.0"

[[projects]]
  branch = "master"
  digest = "1:40bab48cac5bf434e74e17a435807ea470c5eba837e56c0864a55d83c9066fbc"
  name = "github.com/ethereum/go-ethereum"
  packages = [
    ".",
    "accounts",
    "accounts/abi",
    "accounts/abi/bind",
    "accounts/abi/bind/backends",
    "accounts/keystore",
    "common",
    "common/bitutil",
    "common/hexutil",
    "common/math",
    "common/mclock",
    "common/prque",
    "consensus",
    "consensus/ethash",
    "consensus/misc",
    "core",
    "core/bloombits",
    "core/rawdb",
    "core/state",
    "core/types",
    "core/vm",
    "crypto",
    "crypto/bn256",
    "crypto/bn256/cloudflare",
    "crypto/bn256/google",
    "crypto/secp256k1",
    "eth/filters",
    "ethclient",
    "ethdb",
    "event",
    "log",
    "metrics",
    "p2p/netutil",
    "params",
    "rlp",
    "rpc",
    "trie",
  ]
  pruneopts = "T"
  revision = "2b75fa9d6142441c19b524890f9f3c87a0de4091"

[[projects]]
  digest = "1:af43bdaaf86655a2343f113e9b293bbc16b12099eaeb223982bbe4d4c22ba14d"
  name = "github.com/fatih/structs"
  packages = ["."]
  pruneopts = "UT"
  revision = "4966fc68f5b7593aafa6cbbba2d65ec6e1416047"
  version = "v1.1.0"

[[projects]]
  digest = "1:586ea76dbd0374d6fb649a91d70d652b7fe0ccffb8910a77468e7702e7901f3d"
  name = "github.com/go-stack/stack"
  packages = ["."]
  pruneopts = "UT"
  revision = "2fee6af1a9795aafbe0253a0cfbdf668e1fb8a9a"
  version = "v1.8.0"

[[projects]]
  branch = "master"
  digest = "1:1ba1d79f2810270045c328ae5d674321db34e3aae468eb4233883b473c5c0467"
  name = "github.com/golang/glog"
  packages = ["."]
  pruneopts = "UT"
  revision = "23def4e6c14b4da8ac2ed8007337bc5eb5007998"

[[projects]]
  digest = "1:19e1717be26f549febea402e08b46db7919d164324a24ff67e0c81dfb11316b8"
  name = "github.com/golang/protobuf"
  packages = [
    "proto",
    "protoc-gen-go/descriptor",
    "ptypes",
    "ptypes/any",
    "ptypes/duration",
    "ptypes/empty",
    "ptypes/timestamp",
  ]
  pruneopts = "UT"
  revision = "aa810b61a9c79d51363740d207bb46cf8e620ed5"
  version = "v1.2.0"

[[projects]]
  branch = "master"
  digest = "1:4a0c6bb4805508a6287675fac876be2ac1182539ca8a32468d8128882e9d5009"
  name = "github.com/golang/snappy"
  packages = ["."]
  pruneopts = "UT"
  revision = "2e65f85255dbc3072edf28d6b5b8efc472979f5a"

[[projects]]
  digest = "1:236d7e1bdb50d8f68559af37dbcf9d142d56b431c9b2176d41e2a009b664cda8"
  name = "github.com/google/uuid"
  packages = ["."]
  pruneopts = "UT"
  revision = "9b3b1e0f5f99ae461456d768e7d301a7acdaa2d8"
  version = "v1.1.0"

[[projects]]
  digest = "1:cd9864c6366515827a759931746738ede6079faa08df9c584596370d6add135c"
  name = "github.com/googleapis/gax-go"
  packages = [
    ".",
    "v2",
  ]
  pruneopts = "UT"
  revision = "c8a15bac9b9fe955bd9f900272f9a306465d28cf"
  version = "v2.0.3"

[[projects]]
  digest = "1:7b5c6e2eeaa9ae5907c391a91c132abfd5c9e8a784a341b5625e750c67e6825d"
  name = "github.com/gorilla/websocket"
  packages = ["."]
  pruneopts = "UT"
  revision = "66b9c49e59c6c48f0ffce28c2d8b8a5678502c6d"
  version = "v1.4.0"

[[projects]]
  digest = "1:8ec8d88c248041a6df5f6574b87bc00e7e0b493881dad2e7ef47b11dc69093b5"
  name = "github.com/hashicorp/golang-lru"
  packages = [
    ".",
    "simplelru",
  ]
  pruneopts = "UT"
  revision = "20f1fb78b0740ba8c3cb143a61e86ba5c8669768"
  version = "v0.5.0"

[[projects]]
  digest = "1:7654989089e5bd5b6734ec3be8b695e87d3f1f8d95620b343fd7d3995a5b60d7"
  name = "github.com/jmoiron/sqlx"
  packages = [
    ".",
    "reflectx",
  ]
  pruneopts = "UT"
  revision = "0dae4fefe7c0e190f7b5a78dac28a1c82cc8d849"

[[projects]]
<<<<<<< HEAD
  branch = "inna/103/parameterizer-tracking"
=======
  branch = "master"
>>>>>>> 07ee01c6
  digest = "1:e90bd9690dc7dd2ea515900b9c37c4459436387bdb51a2bf6c4e9f7e152eeb2f"
  name = "github.com/joincivil/civil-events-crawler"
  packages = [
    "pkg/contractutils",
    "pkg/generated/common",
    "pkg/model",
    "pkg/persistence",
    "pkg/persistence/postgres",
    "pkg/pubsub",
    "pkg/utils",
  ]
  pruneopts = "UT"
<<<<<<< HEAD
  revision = "fd0a818d1ff4443c67dee85d4e5658a04928c5b1"
=======
  revision = "0cb1d5e068b3f0a1eea1fd77ebb82279c01e0036"
>>>>>>> 07ee01c6

[[projects]]
  branch = "master"
  digest = "1:ea9abb8abb299b5a59cba8261367a401bd41b3bbe8ee0d99cd6361e5f9bae403"
  name = "github.com/joincivil/go-common"
  packages = [
    "pkg/bytes",
    "pkg/config",
    "pkg/eth",
    "pkg/generated/contract",
    "pkg/http",
    "pkg/jobs",
    "pkg/numbers",
    "pkg/persistence",
    "pkg/persistence/postgres",
    "pkg/pubsub",
    "pkg/strings",
    "pkg/time",
  ]
  pruneopts = "UT"
  revision = "68ea090ad413b80e1ec8a91a7cf65c97fa3fab15"

[[projects]]
  digest = "1:edbef42561faa44c19129b68d1e109fbc1647f63239250391eadc8d0e7c9f669"
  name = "github.com/kelseyhightower/envconfig"
  packages = ["."]
  pruneopts = "UT"
  revision = "f611eb38b3875cc3bd991ca91c51d06446afa14c"
  version = "v1.3.0"

[[projects]]
  digest = "1:37ce7d7d80531b227023331002c0d42b4b4b291a96798c82a049d03a54ba79e4"
  name = "github.com/lib/pq"
  packages = [
    ".",
    "oid",
  ]
  pruneopts = "UT"
  revision = "90697d60dd844d5ef6ff15135d0203f65d2f53b8"

[[projects]]
  digest = "1:e5d0bd87abc2781d14e274807a470acd180f0499f8bf5bb18606e9ec22ad9de9"
  name = "github.com/pborman/uuid"
  packages = ["."]
  pruneopts = "UT"
  revision = "adf5a7427709b9deb95d29d3fa8a2bf9cfd388f1"
  version = "v1.2"

[[projects]]
  digest = "1:cf31692c14422fa27c83a05292eb5cbe0fb2775972e8f1f8446a71549bd8980b"
  name = "github.com/pkg/errors"
  packages = ["."]
  pruneopts = "UT"
  revision = "ba968bfe8b2f7e042a574c888954fccecfa385b4"
  version = "v0.8.1"

[[projects]]
  digest = "1:31d83d1b1c288073c91abadee3caec87de2a1fb5dbe589039264a802e67a26b8"
  name = "github.com/rjeczalik/notify"
  packages = ["."]
  pruneopts = "UT"
  revision = "69d839f37b13a8cb7a78366f7633a4071cb43be7"
  version = "v0.9.2"

[[projects]]
  digest = "1:ed615c5430ecabbb0fb7629a182da65ecee6523900ac1ac932520860878ffcad"
  name = "github.com/robfig/cron"
  packages = ["."]
  pruneopts = "UT"
  revision = "b41be1df696709bb6395fe435af20370037c0b4c"
  version = "v1.1"

[[projects]]
  digest = "1:b0c25f00bad20d783d259af2af8666969e2fc343fa0dc9efe52936bbd67fb758"
  name = "github.com/rs/cors"
  packages = ["."]
  pruneopts = "UT"
  revision = "9a47f48565a795472d43519dd49aac781f3034fb"
  version = "v1.6.0"

[[projects]]
  branch = "master"
  digest = "1:070fd6646e4774dadf633e813a587e152f9386fad277e60a7c6907096a687efe"
  name = "github.com/shurcooL/graphql"
  packages = [
    ".",
    "ident",
    "internal/jsonutil",
  ]
  pruneopts = "UT"
  revision = "d48a9a75455f6af30244670bc0c9d0e38e7392b5"

[[projects]]
  branch = "master"
  digest = "1:685fdfea42d825ebd39ee0994354b46c374cf2c2b2d97a41a8dee1807c6a9b62"
  name = "github.com/syndtr/goleveldb"
  packages = [
    "leveldb",
    "leveldb/cache",
    "leveldb/comparer",
    "leveldb/errors",
    "leveldb/filter",
    "leveldb/iterator",
    "leveldb/journal",
    "leveldb/memdb",
    "leveldb/opt",
    "leveldb/storage",
    "leveldb/table",
    "leveldb/util",
  ]
  pruneopts = "UT"
  revision = "b001fa50d6b27f3f0bb175a87d0cb55426d0a0ae"

[[projects]]
  digest = "1:b24d38b282bacf9791408a080f606370efa3d364e4b5fd9ba0f7b87786d3b679"
  name = "github.com/urfave/cli"
  packages = ["."]
  pruneopts = "UT"
  revision = "cfb38830724cc34fedffe9a2a29fb54fa9169cd1"
  version = "v1.20.0"

[[projects]]
  digest = "1:ed6a41de3eedd8d4868eea057837860453ebbe08c5e385fd50d4c24e5642ec18"
  name = "github.com/vektah/gqlparser"
  packages = [
    ".",
    "ast",
    "gqlerror",
    "lexer",
    "parser",
    "validator",
    "validator/rules",
  ]
  pruneopts = "UT"
  revision = "e805d08bb209b1accdea76bd2327811858d81985"
  version = "v1.0.0"

[[projects]]
  digest = "1:5baa1a55624558e55a544de8b81542193852b0d607a9e21d9296e82d3e698918"
  name = "go.opencensus.io"
  packages = [
    ".",
    "exemplar",
    "internal",
    "internal/tagencoding",
    "plugin/ocgrpc",
    "plugin/ochttp",
    "plugin/ochttp/propagation/b3",
    "stats",
    "stats/internal",
    "stats/view",
    "tag",
    "trace",
    "trace/internal",
    "trace/propagation",
    "trace/tracestate",
  ]
  pruneopts = "UT"
  revision = "2b5032d79456124f42db6b7eb19ac6c155449dc2"
  version = "v0.19.0"

[[projects]]
  branch = "master"
  digest = "1:a6f85d6d31c8c1185cf138cc82144c101e828472009bd8479425a011fd321e77"
  name = "golang.org/x/crypto"
  packages = [
    "pbkdf2",
    "ripemd160",
    "scrypt",
    "sha3",
  ]
  pruneopts = "UT"
  revision = "057139ce5d2bdbe6fe73c53679e24e9cf007f637"

[[projects]]
  branch = "master"
  digest = "1:ccd41766aa35ccfa39313e3057ca918ae7f8a33ac17793ef4c342dec75605fce"
  name = "golang.org/x/net"
  packages = [
    "context",
    "context/ctxhttp",
    "http/httpguts",
    "http2",
    "http2/hpack",
    "idna",
    "internal/timeseries",
    "trace",
    "websocket",
  ]
  pruneopts = "UT"
  revision = "ed066c81e75eba56dd9bd2139ade88125b855585"

[[projects]]
  branch = "master"
  digest = "1:511a6232760c10dcb1ebf1ab83ef0291e2baf801f203ca6314759c5458b73a6a"
  name = "golang.org/x/oauth2"
  packages = [
    ".",
    "google",
    "internal",
    "jws",
    "jwt",
  ]
  pruneopts = "UT"
  revision = "5dab4167f31cbd76b407f1486c86b40748bc5073"

[[projects]]
  branch = "master"
  digest = "1:04a5b0e4138f98eef79ce12a955a420ee358e9f787044cc3a553ac3c3ade997e"
  name = "golang.org/x/sync"
  packages = [
    "errgroup",
    "semaphore",
  ]
  pruneopts = "UT"
  revision = "37e7f081c4d4c64e13b10787722085407fe5d15f"

[[projects]]
  branch = "master"
  digest = "1:228842f171c5aae9f0f795ff083e4c8b5d28865cdd11bb15784072f0b411c7d3"
  name = "golang.org/x/sys"
  packages = [
    "cpu",
    "unix",
    "windows",
  ]
  pruneopts = "UT"
  revision = "c6b37f3e92850b723493d63fd35aad34e19e048d"

[[projects]]
  digest = "1:a2ab62866c75542dd18d2b069fec854577a20211d7c0ea6ae746072a1dccdd18"
  name = "golang.org/x/text"
  packages = [
    "collate",
    "collate/build",
    "internal/colltab",
    "internal/gen",
    "internal/tag",
    "internal/triegen",
    "internal/ucd",
    "language",
    "secure/bidirule",
    "transform",
    "unicode/bidi",
    "unicode/cldr",
    "unicode/norm",
    "unicode/rangetable",
  ]
  pruneopts = "UT"
  revision = "f21a4dfb5e38f5895301dc265a8def02365cc3d0"
  version = "v0.3.0"

[[projects]]
  branch = "master"
  digest = "1:0037eb214cfa0430c3903ef4f297437dae72246105b9d1fdff33a1e1c7f8a5f6"
  name = "golang.org/x/tools"
  packages = [
    "go/ast/astutil",
    "go/buildutil",
    "go/gcexportdata",
    "go/internal/cgo",
    "go/internal/gcimporter",
    "go/internal/packagesdriver",
    "go/loader",
    "go/packages",
    "go/types/typeutil",
    "imports",
    "internal/fastwalk",
    "internal/gopathwalk",
    "internal/module",
    "internal/semver",
  ]
  pruneopts = "UT"
  revision = "9279ec27fd88b9e004f857564a7b4123cc584f63"

[[projects]]
  digest = "1:2e81813e8e072aa700e101369890e55539729d817d32dbc3fab228d6b40c4d83"
  name = "google.golang.org/api"
  packages = [
    "googleapi/transport",
    "internal",
    "iterator",
    "option",
    "support/bundler",
    "transport",
    "transport/grpc",
    "transport/http",
    "transport/http/internal/propagation",
  ]
  pruneopts = "UT"
  revision = "19e022d8cf43ce81f046bae8cc18c5397cc7732f"
  version = "v0.1.0"

[[projects]]
  digest = "1:c4eaa5f79d36f76ef4bd0c4f96e36bc1b7b5a359528d1267f0cb7a5d58b7b5bb"
  name = "google.golang.org/appengine"
  packages = [
    ".",
    "internal",
    "internal/app_identity",
    "internal/base",
    "internal/datastore",
    "internal/log",
    "internal/modules",
    "internal/remote_api",
    "internal/socket",
    "internal/urlfetch",
    "socket",
    "urlfetch",
  ]
  pruneopts = "UT"
  revision = "e9657d882bb81064595ca3b56cbe2546bbabf7b1"
  version = "v1.4.0"

[[projects]]
  branch = "master"
  digest = "1:df108397c1d0e0b8d079c8f21c5a10b5596f416d446e32da59c16a268658fd85"
  name = "google.golang.org/genproto"
  packages = [
    "googleapis/api/annotations",
    "googleapis/iam/v1",
    "googleapis/pubsub/v1",
    "googleapis/rpc/status",
    "protobuf/field_mask",
  ]
  pruneopts = "UT"
  revision = "8819c946db4494a2259bf100a377f51aa585d893"

[[projects]]
  digest = "1:2bfad918329beeeeb3433da4745d4283f75c911352af2fc13cf23e294bff18d1"
  name = "google.golang.org/grpc"
  packages = [
    ".",
    "balancer",
    "balancer/base",
    "balancer/roundrobin",
    "binarylog/grpc_binarylog_v1",
    "codes",
    "connectivity",
    "credentials",
    "credentials/internal",
    "credentials/oauth",
    "encoding",
    "encoding/proto",
    "grpclog",
    "internal",
    "internal/backoff",
    "internal/binarylog",
    "internal/channelz",
    "internal/envconfig",
    "internal/grpcrand",
    "internal/grpcsync",
    "internal/syscall",
    "internal/transport",
    "keepalive",
    "metadata",
    "naming",
    "peer",
    "resolver",
    "resolver/dns",
    "resolver/passthrough",
    "stats",
    "status",
    "tap",
  ]
  pruneopts = "UT"
  revision = "a02b0774206b209466313a0b525d2c738fe407eb"
  version = "v1.18.0"

[[projects]]
  branch = "v2"
  digest = "1:3d3f9391ab615be8655ae0d686a1564f3fec413979bb1aaf018bac1ec1bb1cc7"
  name = "gopkg.in/natefinch/npipe.v2"
  packages = ["."]
  pruneopts = "UT"
  revision = "c1b8fa8bdccecb0b8db834ee0b92fdbcfa606dd6"

[[projects]]
  digest = "1:4d2e5a73dc1500038e504a8d78b986630e3626dc027bc030ba5c75da257cdb96"
  name = "gopkg.in/yaml.v2"
  packages = ["."]
  pruneopts = "UT"
  revision = "51d6538a90f86fe93ac480b35f37b2be17fef232"
  version = "v2.2.2"

[solve-meta]
  analyzer-name = "dep"
  analyzer-version = 1
  input-imports = [
    "cloud.google.com/go/pubsub",
    "github.com/99designs/gqlgen",
    "github.com/davecgh/go-spew/spew",
    "github.com/ethereum/go-ethereum/accounts/abi/bind",
    "github.com/ethereum/go-ethereum/common",
    "github.com/ethereum/go-ethereum/core/types",
    "github.com/ethereum/go-ethereum/crypto",
    "github.com/ethereum/go-ethereum/ethclient",
    "github.com/ethereum/go-ethereum/rlp",
    "github.com/golang/glog",
    "github.com/jmoiron/sqlx",
    "github.com/joincivil/civil-events-crawler/pkg/contractutils",
    "github.com/joincivil/civil-events-crawler/pkg/generated/common",
    "github.com/joincivil/civil-events-crawler/pkg/model",
    "github.com/joincivil/civil-events-crawler/pkg/persistence",
    "github.com/joincivil/civil-events-crawler/pkg/pubsub",
    "github.com/joincivil/go-common/pkg/bytes",
    "github.com/joincivil/go-common/pkg/config",
    "github.com/joincivil/go-common/pkg/generated/contract",
    "github.com/joincivil/go-common/pkg/http",
    "github.com/joincivil/go-common/pkg/numbers",
    "github.com/joincivil/go-common/pkg/persistence",
    "github.com/joincivil/go-common/pkg/persistence/postgres",
    "github.com/joincivil/go-common/pkg/pubsub",
    "github.com/joincivil/go-common/pkg/strings",
    "github.com/joincivil/go-common/pkg/time",
    "github.com/kelseyhightower/envconfig",
    "github.com/lib/pq",
    "github.com/robfig/cron",
  ]
  solver-name = "gps-cdcl"
  solver-version = 1<|MERGE_RESOLUTION|>--- conflicted
+++ resolved
@@ -18,42 +18,56 @@
   version = "v0.34.0"
 
 [[projects]]
-  digest = "1:b7e8a179ec93d17be4d7454bc58872226faa73b0387a5f27debb827831f0c828"
+  digest = "1:afdbd32b4389100d5187f598b1865d47eb5ce197bc69b95d77d71a083c219478"
   name = "github.com/99designs/gqlgen"
   packages = [
     ".",
+    "api",
     "cmd",
     "codegen",
+    "codegen/config",
     "codegen/templates",
     "complexity",
     "graphql",
     "graphql/introspection",
     "handler",
-    "internal/gopath",
+    "internal/code",
     "internal/imports",
-  ]
-  pruneopts = "UT"
-  revision = "3a7f37c7e22a8fedce430c4d340ad5c1351198f4"
-  version = "v0.7.1"
-
-[[projects]]
-  digest = "1:cc306cae16c310ca360eaee3e563109e251832a3f6a13b26bf39cc6a43c7c9f6"
+    "plugin",
+    "plugin/modelgen",
+    "plugin/resolvergen",
+    "plugin/servergen",
+  ]
+  pruneopts = "UT"
+  revision = "ee06517c25deb254fa6708609ee5fd3fb3fbdbf2"
+  version = "v0.8.2"
+
+[[projects]]
+  digest = "1:9f3b30d9f8e0d7040f729b82dcbc8f0dead820a133b3147ce355fc451f32d761"
+  name = "github.com/BurntSushi/toml"
+  packages = ["."]
+  pruneopts = "UT"
+  revision = "3012a1dbe2e4bd1391d42b32f0577cb7bbc7f005"
+  version = "v0.3.1"
+
+[[projects]]
+  digest = "1:786e862ec180708b60ee670723e3edd969fd4309e7b1c315cd7de058ac62a011"
   name = "github.com/agnivade/levenshtein"
   packages = ["."]
   pruneopts = "UT"
-  revision = "834b435c3df04fba060c8d74a40d849ab2c4a090"
-  version = "v1.0.1"
-
-[[projects]]
-  digest = "1:1156cfea0ff969858f6027df95c15ca5e802556b466aebeedaf53dde3b301db3"
+  revision = "51b298ff305e72cfd29166dccc3f9878e82f9fdc"
+  version = "v1.0.2"
+
+[[projects]]
+  digest = "1:f96ba6ecca7ba87b1dddd70ae38cfc4ce5ea844f58d1f728e121d2e29cdfb8a2"
   name = "github.com/allegro/bigcache"
   packages = [
     ".",
     "queue",
   ]
   pruneopts = "UT"
-  revision = "f31987a23e44c5121ef8c8b2f2ea2e8ffa37b068"
-  version = "v1.1.0"
+  revision = "84a0ff3f153cbd7e280a19029a864bb04b504e62"
+  version = "v1.2.0"
 
 [[projects]]
   branch = "master"
@@ -61,7 +75,7 @@
   name = "github.com/aristanetworks/goarista"
   packages = ["monotime"]
   pruneopts = "UT"
-  revision = "8f049bdb8feb7d7d5f1a9b9cd854396112fb0c0e"
+  revision = "a123909ec740ba2ed43a293e3febaf7618aa67d5"
 
 [[projects]]
   branch = "master"
@@ -69,7 +83,7 @@
   name = "github.com/btcsuite/btcd"
   packages = ["btcec"]
   pruneopts = "UT"
-  revision = "ed77733ec07dfc8a513741138419b8d9d3de9d2d"
+  revision = "aa6e0f35703c1438cc45860ddc0c3f6e6c633c93"
 
 [[projects]]
   digest = "1:ffe9824d294da03b391f44e1ae8281281b4afc1bdaa9588c9097785e3af10cec"
@@ -97,7 +111,7 @@
 
 [[projects]]
   branch = "master"
-  digest = "1:40bab48cac5bf434e74e17a435807ea470c5eba837e56c0864a55d83c9066fbc"
+  digest = "1:300e4c94892e81791f1e6bd5f1c603e43cd3e900a0fa9896f3b7877309414c60"
   name = "github.com/ethereum/go-ethereum"
   packages = [
     ".",
@@ -129,6 +143,8 @@
     "eth/filters",
     "ethclient",
     "ethdb",
+    "ethdb/leveldb",
+    "ethdb/memorydb",
     "event",
     "log",
     "metrics",
@@ -139,7 +155,7 @@
     "trie",
   ]
   pruneopts = "T"
-  revision = "2b75fa9d6142441c19b524890f9f3c87a0de4091"
+  revision = "0b4fe8d1929ad64ed576f7560dde4179d71ecfcb"
 
 [[projects]]
   digest = "1:af43bdaaf86655a2343f113e9b293bbc16b12099eaeb223982bbe4d4c22ba14d"
@@ -166,11 +182,16 @@
   revision = "23def4e6c14b4da8ac2ed8007337bc5eb5007998"
 
 [[projects]]
-  digest = "1:19e1717be26f549febea402e08b46db7919d164324a24ff67e0c81dfb11316b8"
+  digest = "1:2de4d7f2c3cb21a81f945547031d6a4fd3c6bc9230c2c7dc620394868bb44888"
   name = "github.com/golang/protobuf"
   packages = [
     "proto",
+    "protoc-gen-go",
     "protoc-gen-go/descriptor",
+    "protoc-gen-go/generator",
+    "protoc-gen-go/generator/internal/remap",
+    "protoc-gen-go/grpc",
+    "protoc-gen-go/plugin",
     "ptypes",
     "ptypes/any",
     "ptypes/duration",
@@ -178,35 +199,35 @@
     "ptypes/timestamp",
   ]
   pruneopts = "UT"
-  revision = "aa810b61a9c79d51363740d207bb46cf8e620ed5"
-  version = "v1.2.0"
-
-[[projects]]
-  branch = "master"
-  digest = "1:4a0c6bb4805508a6287675fac876be2ac1182539ca8a32468d8128882e9d5009"
+  revision = "b5d812f8a3706043e23a9cd5babf2e5423744d30"
+  version = "v1.3.1"
+
+[[projects]]
+  digest = "1:e4f5819333ac698d294fe04dbf640f84719658d5c7ce195b10060cc37292ce79"
   name = "github.com/golang/snappy"
   packages = ["."]
   pruneopts = "UT"
-  revision = "2e65f85255dbc3072edf28d6b5b8efc472979f5a"
-
-[[projects]]
-  digest = "1:236d7e1bdb50d8f68559af37dbcf9d142d56b431c9b2176d41e2a009b664cda8"
+  revision = "2a8bb927dd31d8daada140a5d09578521ce5c36a"
+  version = "v0.0.1"
+
+[[projects]]
+  digest = "1:582b704bebaa06b48c29b0cec224a6058a09c86883aaddabde889cd1a5f73e1b"
   name = "github.com/google/uuid"
   packages = ["."]
   pruneopts = "UT"
-  revision = "9b3b1e0f5f99ae461456d768e7d301a7acdaa2d8"
-  version = "v1.1.0"
-
-[[projects]]
-  digest = "1:cd9864c6366515827a759931746738ede6079faa08df9c584596370d6add135c"
+  revision = "0cd6bf5da1e1c83f8b45653022c74f71af0538a4"
+  version = "v1.1.1"
+
+[[projects]]
+  digest = "1:261b87bf0e61d028a24685e81b0f2c08042c5ca4bf5c31e910c0e59a2dd96192"
   name = "github.com/googleapis/gax-go"
   packages = [
     ".",
     "v2",
   ]
   pruneopts = "UT"
-  revision = "c8a15bac9b9fe955bd9f900272f9a306465d28cf"
-  version = "v2.0.3"
+  revision = "beaecbbdd8af86aa3acf14180d53828ce69400b2"
+  version = "v2.0.4"
 
 [[projects]]
   digest = "1:7b5c6e2eeaa9ae5907c391a91c132abfd5c9e8a784a341b5625e750c67e6825d"
@@ -217,15 +238,15 @@
   version = "v1.4.0"
 
 [[projects]]
-  digest = "1:8ec8d88c248041a6df5f6574b87bc00e7e0b493881dad2e7ef47b11dc69093b5"
+  digest = "1:d15ee511aa0f56baacc1eb4c6b922fa1c03b38413b6be18166b996d82a0156ea"
   name = "github.com/hashicorp/golang-lru"
   packages = [
     ".",
     "simplelru",
   ]
   pruneopts = "UT"
-  revision = "20f1fb78b0740ba8c3cb143a61e86ba5c8669768"
-  version = "v0.5.0"
+  revision = "7087cb70de9f7a8bc0a10c375cb0d2280a8edf9c"
+  version = "v0.5.1"
 
 [[projects]]
   digest = "1:7654989089e5bd5b6734ec3be8b695e87d3f1f8d95620b343fd7d3995a5b60d7"
@@ -238,11 +259,7 @@
   revision = "0dae4fefe7c0e190f7b5a78dac28a1c82cc8d849"
 
 [[projects]]
-<<<<<<< HEAD
-  branch = "inna/103/parameterizer-tracking"
-=======
-  branch = "master"
->>>>>>> 07ee01c6
+  branch = "master"
   digest = "1:e90bd9690dc7dd2ea515900b9c37c4459436387bdb51a2bf6c4e9f7e152eeb2f"
   name = "github.com/joincivil/civil-events-crawler"
   packages = [
@@ -255,15 +272,11 @@
     "pkg/utils",
   ]
   pruneopts = "UT"
-<<<<<<< HEAD
-  revision = "fd0a818d1ff4443c67dee85d4e5658a04928c5b1"
-=======
   revision = "0cb1d5e068b3f0a1eea1fd77ebb82279c01e0036"
->>>>>>> 07ee01c6
-
-[[projects]]
-  branch = "master"
-  digest = "1:ea9abb8abb299b5a59cba8261367a401bd41b3bbe8ee0d99cd6361e5f9bae403"
+
+[[projects]]
+  branch = "master"
+  digest = "1:488af7a3ccfa9458513d85db8b18c44d1ba9da4f0f7a1d5c6583b800ed7e1b79"
   name = "github.com/joincivil/go-common"
   packages = [
     "pkg/bytes",
@@ -280,7 +293,7 @@
     "pkg/time",
   ]
   pruneopts = "UT"
-  revision = "68ea090ad413b80e1ec8a91a7cf65c97fa3fab15"
+  revision = "eb2639fc228773e13f1f3b5bc5c49c6fe95a3d30"
 
 [[projects]]
   digest = "1:edbef42561faa44c19129b68d1e109fbc1647f63239250391eadc8d0e7c9f669"
@@ -353,8 +366,7 @@
   revision = "d48a9a75455f6af30244670bc0c9d0e38e7392b5"
 
 [[projects]]
-  branch = "master"
-  digest = "1:685fdfea42d825ebd39ee0994354b46c374cf2c2b2d97a41a8dee1807c6a9b62"
+  digest = "1:5b180f17d5bc50b765f4dcf0d126c72979531cbbd7f7929bf3edd87fb801ea2d"
   name = "github.com/syndtr/goleveldb"
   packages = [
     "leveldb",
@@ -371,7 +383,8 @@
     "leveldb/util",
   ]
   pruneopts = "UT"
-  revision = "b001fa50d6b27f3f0bb175a87d0cb55426d0a0ae"
+  revision = "9d007e481048296f09f59bd19bb7ae584563cd95"
+  version = "v1.0.0"
 
 [[projects]]
   digest = "1:b24d38b282bacf9791408a080f606370efa3d364e4b5fd9ba0f7b87786d3b679"
@@ -382,7 +395,18 @@
   version = "v1.20.0"
 
 [[projects]]
-  digest = "1:ed6a41de3eedd8d4868eea057837860453ebbe08c5e385fd50d4c24e5642ec18"
+  digest = "1:f9753c5953422303cf3050026064e2c9125600eaeb4ed8ad4a3fb688b55a111d"
+  name = "github.com/vektah/dataloaden"
+  packages = [
+    ".",
+    "pkg/generator",
+  ]
+  pruneopts = "UT"
+  revision = "ce6bd88c89ceb3253530e7f2260ef5200ef071f9"
+  version = "v0.2.0"
+
+[[projects]]
+  digest = "1:b4e8aaca88f799355f4ac560bce4293fb85ff21003dd0d5741ca503f7a788e91"
   name = "github.com/vektah/gqlparser"
   packages = [
     ".",
@@ -394,20 +418,22 @@
     "validator/rules",
   ]
   pruneopts = "UT"
-  revision = "e805d08bb209b1accdea76bd2327811858d81985"
-  version = "v1.0.0"
-
-[[projects]]
-  digest = "1:5baa1a55624558e55a544de8b81542193852b0d607a9e21d9296e82d3e698918"
+  revision = "05741cdb0871330d8bc980d4afd21ab34eceee83"
+  version = "v1.1.2"
+
+[[projects]]
+  digest = "1:d1ff17c57578bd01afead8838fcb1d5a1e47ad35c610e047ae549a23bb977037"
   name = "go.opencensus.io"
   packages = [
     ".",
-    "exemplar",
     "internal",
     "internal/tagencoding",
+    "metric/metricdata",
+    "metric/metricproducer",
     "plugin/ocgrpc",
     "plugin/ochttp",
     "plugin/ochttp/propagation/b3",
+    "resource",
     "stats",
     "stats/internal",
     "stats/view",
@@ -418,12 +444,12 @@
     "trace/tracestate",
   ]
   pruneopts = "UT"
-  revision = "2b5032d79456124f42db6b7eb19ac6c155449dc2"
-  version = "v0.19.0"
-
-[[projects]]
-  branch = "master"
-  digest = "1:a6f85d6d31c8c1185cf138cc82144c101e828472009bd8479425a011fd321e77"
+  revision = "46618d076d80f4eab85adbcb3be9a370be1dc4e0"
+  version = "v0.20.0"
+
+[[projects]]
+  branch = "master"
+  digest = "1:7fb7432db3ed7c5f4f3bf8014f36f6e5ebb1abfd7f19cfcd46f64ebdbee8c6c6"
   name = "golang.org/x/crypto"
   packages = [
     "pbkdf2",
@@ -432,11 +458,33 @@
     "sha3",
   ]
   pruneopts = "UT"
-  revision = "057139ce5d2bdbe6fe73c53679e24e9cf007f637"
-
-[[projects]]
-  branch = "master"
-  digest = "1:ccd41766aa35ccfa39313e3057ca918ae7f8a33ac17793ef4c342dec75605fce"
+  revision = "a5d413f7728c81fb97d96a2b722368945f651e78"
+
+[[projects]]
+  branch = "master"
+  digest = "1:691f3a202dd569bd0d33b8b16bcb390a479b3c6ccc8ced9cb13085e47030e11a"
+  name = "golang.org/x/exp"
+  packages = [
+    "apidiff",
+    "cmd/apidiff",
+  ]
+  pruneopts = "UT"
+  revision = "7fd597ecf5563971626ffbf559e12e323c9f5602"
+
+[[projects]]
+  branch = "master"
+  digest = "1:340d6f630598ebfa4e9ee059a137fe928e493e837efd7cbb663dc32fef1d2b0a"
+  name = "golang.org/x/lint"
+  packages = [
+    ".",
+    "golint",
+  ]
+  pruneopts = "UT"
+  revision = "d0100b6bd8b389f0385611eb39152c4d7c3a7905"
+
+[[projects]]
+  branch = "master"
+  digest = "1:8505aa4e51d30ccd6d7841eeae9b905b06f2f24b832aff7c75ffa2198a6c6fd6"
   name = "golang.org/x/net"
   packages = [
     "context",
@@ -450,11 +498,11 @@
     "websocket",
   ]
   pruneopts = "UT"
-  revision = "ed066c81e75eba56dd9bd2139ade88125b855585"
-
-[[projects]]
-  branch = "master"
-  digest = "1:511a6232760c10dcb1ebf1ab83ef0291e2baf801f203ca6314759c5458b73a6a"
+  revision = "74de082e2cca95839e88aa0aeee5aadf6ce7710f"
+
+[[projects]]
+  branch = "master"
+  digest = "1:645cb780e4f3177111b40588f0a7f5950efcfb473e7ff41d8d81b2ba5eaa6ed5"
   name = "golang.org/x/oauth2"
   packages = [
     ".",
@@ -464,7 +512,7 @@
     "jwt",
   ]
   pruneopts = "UT"
-  revision = "5dab4167f31cbd76b407f1486c86b40748bc5073"
+  revision = "9f3314589c9a9136388751d9adae6b0ed400978a"
 
 [[projects]]
   branch = "master"
@@ -475,11 +523,11 @@
     "semaphore",
   ]
   pruneopts = "UT"
-  revision = "37e7f081c4d4c64e13b10787722085407fe5d15f"
-
-[[projects]]
-  branch = "master"
-  digest = "1:228842f171c5aae9f0f795ff083e4c8b5d28865cdd11bb15784072f0b411c7d3"
+  revision = "e225da77a7e68af35c70ccbf71af2b83e6acac3c"
+
+[[projects]]
+  branch = "master"
+  digest = "1:cf326ab7d8dab522e1d9cb819fdaa104b301ab4c2f8636e91e9447167febf84b"
   name = "golang.org/x/sys"
   packages = [
     "cpu",
@@ -487,7 +535,7 @@
     "windows",
   ]
   pruneopts = "UT"
-  revision = "c6b37f3e92850b723493d63fd35aad34e19e048d"
+  revision = "baf5eb976a8cd65845293cd814ea151018552292"
 
 [[projects]]
   digest = "1:a2ab62866c75542dd18d2b069fec854577a20211d7c0ea6ae746072a1dccdd18"
@@ -514,9 +562,10 @@
 
 [[projects]]
   branch = "master"
-  digest = "1:0037eb214cfa0430c3903ef4f297437dae72246105b9d1fdff33a1e1c7f8a5f6"
+  digest = "1:995cf6c2dae5f87062ae55b40b90e8d529971d5f4f75940a40762391fc42db57"
   name = "golang.org/x/tools"
   packages = [
+    "cmd/goimports",
     "go/ast/astutil",
     "go/buildutil",
     "go/gcexportdata",
@@ -533,10 +582,10 @@
     "internal/semver",
   ]
   pruneopts = "UT"
-  revision = "9279ec27fd88b9e004f857564a7b4123cc584f63"
-
-[[projects]]
-  digest = "1:2e81813e8e072aa700e101369890e55539729d817d32dbc3fab228d6b40c4d83"
+  revision = "202502a5a9245830b5ec7b877e26b67760da8e67"
+
+[[projects]]
+  digest = "1:dd6e1a70c3d069cb58cb5cd234a6aca65c31b87eecce857b0b140aec96fcee91"
   name = "google.golang.org/api"
   packages = [
     "googleapi/transport",
@@ -550,11 +599,11 @@
     "transport/http/internal/propagation",
   ]
   pruneopts = "UT"
-  revision = "19e022d8cf43ce81f046bae8cc18c5397cc7732f"
-  version = "v0.1.0"
-
-[[projects]]
-  digest = "1:c4eaa5f79d36f76ef4bd0c4f96e36bc1b7b5a359528d1267f0cb7a5d58b7b5bb"
+  revision = "bce707a4d0ea3488942724b3bcc1c8338f38f991"
+  version = "v0.3.0"
+
+[[projects]]
+  digest = "1:15b86ee56687b2b842431678dacd1050900cd5ea24a47fa908ac32ce540664b7"
   name = "google.golang.org/appengine"
   packages = [
     ".",
@@ -571,12 +620,12 @@
     "urlfetch",
   ]
   pruneopts = "UT"
-  revision = "e9657d882bb81064595ca3b56cbe2546bbabf7b1"
-  version = "v1.4.0"
-
-[[projects]]
-  branch = "master"
-  digest = "1:df108397c1d0e0b8d079c8f21c5a10b5596f416d446e32da59c16a268658fd85"
+  revision = "54a98f90d1c46b7731eb8fb305d2a321c30ef610"
+  version = "v1.5.0"
+
+[[projects]]
+  branch = "master"
+  digest = "1:3225a050ce9eb2c772c3f4a173b89dba31f78be26da6e12651b93a6836cbea50"
   name = "google.golang.org/genproto"
   packages = [
     "googleapis/api/annotations",
@@ -586,10 +635,10 @@
     "protobuf/field_mask",
   ]
   pruneopts = "UT"
-  revision = "8819c946db4494a2259bf100a377f51aa585d893"
-
-[[projects]]
-  digest = "1:2bfad918329beeeeb3433da4745d4283f75c911352af2fc13cf23e294bff18d1"
+  revision = "f467c93bbac2133ff463e1f93d18d8f9f3f04451"
+
+[[projects]]
+  digest = "1:4abdd62fcb53e7fb898e708754e3ec03254a870b35e826649b974c6811041808"
   name = "google.golang.org/grpc"
   packages = [
     ".",
@@ -626,8 +675,8 @@
     "tap",
   ]
   pruneopts = "UT"
-  revision = "a02b0774206b209466313a0b525d2c738fe407eb"
-  version = "v1.18.0"
+  revision = "3507fb8e1a5ad030303c106fef3a47c9fdad16ad"
+  version = "v1.19.1"
 
 [[projects]]
   branch = "v2"
@@ -644,6 +693,36 @@
   pruneopts = "UT"
   revision = "51d6538a90f86fe93ac480b35f37b2be17fef232"
   version = "v2.2.2"
+
+[[projects]]
+  digest = "1:e7f29d557575410f09b303a6270a20f17b2dcb69d3bbc4d71d89f5d8e927416d"
+  name = "honnef.co/go/tools"
+  packages = [
+    "arg",
+    "callgraph",
+    "callgraph/static",
+    "cmd/staticcheck",
+    "config",
+    "deprecated",
+    "functions",
+    "internal/sharedcheck",
+    "lint",
+    "lint/lintdsl",
+    "lint/lintutil",
+    "lint/lintutil/format",
+    "simple",
+    "ssa",
+    "ssa/ssautil",
+    "ssautil",
+    "staticcheck",
+    "staticcheck/vrp",
+    "stylecheck",
+    "unused",
+    "version",
+  ]
+  pruneopts = "UT"
+  revision = "95959eaf5e3c41c66151dcfd91779616b84077a8"
+  version = "2019.1.1"
 
 [solve-meta]
   analyzer-name = "dep"
