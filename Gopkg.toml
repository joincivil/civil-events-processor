--- conflicted
+++ resolved
@@ -47,10 +47,9 @@
   name = "github.com/ethereum/go-ethereum"
 
 [[constraint]]
-<<<<<<< HEAD
   branch = "inna/338/db-rebuild"
   name = "github.com/joincivil/civil-events-crawler"
-=======
+
+[[constraint]]
   name = "github.com/davecgh/go-spew"
   version = "1.1.1"
->>>>>>> 42b5bf46
